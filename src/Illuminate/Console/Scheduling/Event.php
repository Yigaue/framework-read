--- conflicted
+++ resolved
@@ -13,11 +13,8 @@
 use Illuminate\Macroable\Macroable;
 use Illuminate\Support\Carbon;
 use Illuminate\Support\Facades\Date;
-<<<<<<< HEAD
-=======
-use Illuminate\Support\Traits\Macroable;
+use Illuminate\Support\Stringable;
 use Illuminate\Support\Traits\ReflectsClosures;
->>>>>>> 8d8d6202
 use Psr\Http\Client\ClientExceptionInterface;
 use Symfony\Component\Process\Process;
 
@@ -731,6 +728,12 @@
      */
     public function then(Closure $callback)
     {
+        $parameters = $this->closureParameterTypes($callback);
+
+        if (Arr::get($parameters, 'output') === Stringable::class) {
+            return $this->thenWithOutput($callback);
+        }
+
         $this->afterCallbacks[] = $callback;
 
         return $this;
@@ -758,6 +761,12 @@
      */
     public function onSuccess(Closure $callback)
     {
+        $parameters = $this->closureParameterTypes($callback);
+
+        if (Arr::get($parameters, 'output') === Stringable::class) {
+            return $this->onSuccessWithOutput($callback);
+        }
+
         return $this->then(function (Container $container) use ($callback) {
             if (0 === $this->exitCode) {
                 $container->call($callback);
@@ -787,6 +796,12 @@
      */
     public function onFailure(Closure $callback)
     {
+        $parameters = $this->closureParameterTypes($callback);
+
+        if (Arr::get($parameters, 'output') === Stringable::class) {
+            return $this->onFailureWithOutput($callback);
+        }
+
         return $this->then(function (Container $container) use ($callback) {
             if (0 !== $this->exitCode) {
                 $container->call($callback);
@@ -822,7 +837,7 @@
 
             return $onlyIfOutputExists && empty($output)
                             ? null
-                            : $container->call($callback, ['output' => $output]);
+                            : $container->call($callback, ['output' => new Stringable($output)]);
         };
     }
 
