<?php namespace Illuminate\Database;

use Closure;
use Doctrine\DBAL\Driver\PDOSqlsrv\Driver as DoctrineDriver;
use Illuminate\Database\Query\Processors\SqlServerProcessor;
use Illuminate\Database\Query\Grammars\MySqlGrammar as QueryGrammar;
use Illuminate\Database\Schema\Grammars\MySqlGrammar as SchemaGrammar;

class SqlServerConnection extends Connection {

	/**
	 * Execute a Closure within a transaction.
	 *
	 * @param  Closure  $callback
	 * @return mixed
	 */
	public function transaction(Closure $callback)
	{
		if ($this->getDriverName() == 'sqlsrv')
		{
			return parent::transaction($callback);
		}

		$this->pdo->exec('BEGIN TRAN');

		// We'll simply execute the given callback within a try / catch block
		// and if we catch any exception we can rollback the transaction
		// so that none of the changes are persisted to the database.
		try
		{
			$result = $callback($this);

			$this->pdo->exec('COMMIT TRAN');
		}

		// If we catch an exception, we will roll back so nothing gets messed
		// up in the database. Then we'll re-throw the exception so it can
		// be handled how the developer sees fit for their applications.
		catch (\Exception $e)
		{
			$this->pdo->exec('ROLLBACK TRAN');

			throw $e;
		}

		return $result;
	}

	/**
	 * Get the default query grammar instance.
	 *
	 * @return \Illuminate\Database\Query\Grammars\SqlServerGrammar
	 */
	protected function getDefaultQueryGrammar()
	{
		return $this->withTablePrefix(new QueryGrammar);
	}

	/**
	 * Get the default schema grammar instance.
	 *
	 * @return \Illuminate\Database\Schema\Grammars\SqlServerGrammar
	 */
	protected function getDefaultSchemaGrammar()
	{
		return $this->withTablePrefix(new SchemaGrammar);
	}

	/**
	 * Get the default post processor instance.
	 *
<<<<<<< HEAD
	 * @return \Illuminate\Database\Query\Processors\Processor
	 */
	protected function getDefaultPostProcessor()
	{
		return new Query\Processors\SqlServerProcessor;
	}

	/**
	 * Get the Doctrine DBAL driver.
	 *
	 * @return \Doctrine\DBAL\Driver
	 */
	protected function getDoctrineDriver()
	{
		return new \Doctrine\DBAL\Driver\PDOSqlsrv\Driver;
=======
	 * @return \Illuminate\Database\Query\Processors\SqlServerProcessor
	 */
	protected function getDefaultPostProcessor()
	{
		return new SqlServerProcessor;
	}

	/**
	 * Get the Doctrine DBAL Driver.
	 *
	 * @return \Doctrine\DBAL\Driver\PDOSqlsrv\Driver
	 */
	protected function getDoctrineDriver()
	{
		return new DoctrineDriver;
>>>>>>> 37cd94e7
	}

}<|MERGE_RESOLUTION|>--- conflicted
+++ resolved
@@ -69,24 +69,7 @@
 	/**
 	 * Get the default post processor instance.
 	 *
-<<<<<<< HEAD
 	 * @return \Illuminate\Database\Query\Processors\Processor
-	 */
-	protected function getDefaultPostProcessor()
-	{
-		return new Query\Processors\SqlServerProcessor;
-	}
-
-	/**
-	 * Get the Doctrine DBAL driver.
-	 *
-	 * @return \Doctrine\DBAL\Driver
-	 */
-	protected function getDoctrineDriver()
-	{
-		return new \Doctrine\DBAL\Driver\PDOSqlsrv\Driver;
-=======
-	 * @return \Illuminate\Database\Query\Processors\SqlServerProcessor
 	 */
 	protected function getDefaultPostProcessor()
 	{
@@ -101,7 +84,6 @@
 	protected function getDoctrineDriver()
 	{
 		return new DoctrineDriver;
->>>>>>> 37cd94e7
 	}
 
 }