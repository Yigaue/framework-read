--- conflicted
+++ resolved
@@ -40,19 +40,12 @@
             }
 
             try {
-<<<<<<< HEAD
-                $this->commit();
-            } catch (Throwable $e) {
-=======
                 if ($this->transactions == 1) {
                     $this->getPdo()->commit();
                 }
 
                 $this->transactions = max(0, $this->transactions - 1);
-            } catch (Exception $e) {
-                $commitFailed = true;
-
->>>>>>> c4cdfc7c
+            } catch (Throwable $e) {
                 $this->handleCommitTransactionException(
                     $e, $currentAttempt, $attempts
                 );
@@ -60,9 +53,7 @@
                 continue;
             }
 
-            if (! isset($commitFailed)) {
-                $this->fireConnectionEvent('committed');
-            }
+            $this->fireConnectionEvent('committed');
 
             return $callbackResult;
         }
