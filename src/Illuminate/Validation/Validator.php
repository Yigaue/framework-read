--- conflicted
+++ resolved
@@ -319,11 +319,7 @@
     }
 
     /**
-<<<<<<< HEAD
      * Get the attributes and values that were validated.
-=======
-     * Return validated value.
->>>>>>> a64a9006
      *
      * @return array
      *
