{
    "name": "illuminate/support",
    "description": "The Illuminate Support package.",
    "license": "MIT",
    "homepage": "http://laravel.com",
    "support": {
        "issues": "https://github.com/laravel/framework/issues",
        "source": "https://github.com/laravel/framework"
    },
    "authors": [
        {
            "name": "Taylor Otwell",
            "email": "taylorotwell@gmail.com"
        }
    ],
    "require": {
        "php": ">=5.6.4",
        "ext-mbstring": "*",
        "illuminate/contracts": "5.3.*",
        "doctrine/inflector": "~1.0",
<<<<<<< HEAD
        "paragonie/random_compat": "~1.3"
=======
        "illuminate/contracts": "5.2.*",
        "paragonie/random_compat": "~1.4"
>>>>>>> 8541fcb0
    },
    "autoload": {
        "psr-4": {
            "Illuminate\\Support\\": ""
        },
        "files": [
            "helpers.php"
        ]
    },
    "extra": {
        "branch-alias": {
            "dev-master": "5.3-dev"
        }
    },
    "suggest": {
        "illuminate/filesystem": "Required to use the composer class (5.2.*).",
        "jeremeamia/superclosure": "Required to be able to serialize closures (~2.2).",
        "symfony/process": "Required to use the composer class (3.1.*).",
        "symfony/var-dumper": "Required to use the dd function (3.1.*)."
    },
    "minimum-stability": "dev"
}<|MERGE_RESOLUTION|>--- conflicted
+++ resolved
@@ -18,12 +18,7 @@
         "ext-mbstring": "*",
         "illuminate/contracts": "5.3.*",
         "doctrine/inflector": "~1.0",
-<<<<<<< HEAD
-        "paragonie/random_compat": "~1.3"
-=======
-        "illuminate/contracts": "5.2.*",
         "paragonie/random_compat": "~1.4"
->>>>>>> 8541fcb0
     },
     "autoload": {
         "psr-4": {
