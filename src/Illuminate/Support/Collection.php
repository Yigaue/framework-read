<?php

namespace Illuminate\Support;

use Countable;
use Exception;
use ArrayAccess;
use Traversable;
use ArrayIterator;
use CachingIterator;
use JsonSerializable;
use IteratorAggregate;
<<<<<<< HEAD
use InvalidArgumentException;
use Illuminate\Support\Debug\Dumper;
=======
>>>>>>> a895b1eb
use Illuminate\Support\Traits\Macroable;
use Illuminate\Contracts\Support\Jsonable;
use Illuminate\Contracts\Support\Arrayable;

class Collection implements ArrayAccess, Arrayable, Countable, IteratorAggregate, Jsonable, JsonSerializable
{
    use Macroable;

    /**
     * The items contained in the collection.
     *
     * @var array
     */
    protected $items = [];

    /**
     * The methods that can be proxied.
     *
     * @var array
     */
    protected static $proxies = [
        'average', 'avg', 'contains', 'each', 'every', 'filter', 'first', 'flatMap',
        'map', 'partition', 'reject', 'sortBy', 'sortByDesc', 'sum',
    ];

    /**
     * Create a new collection.
     *
     * @param  mixed  $items
     * @return void
     */
    public function __construct($items = [])
    {
        $this->items = $this->getArrayableItems($items);
    }

    /**
     * Create a new collection instance if the value isn't one already.
     *
     * @param  mixed  $items
     * @return static
     */
    public static function make($items = [])
    {
        return new static($items);
    }

    /**
<<<<<<< HEAD
     * Wrap the given value in a collection if applicable.
     *
     * @param  mixed  $value
     * @return static
     */
    public static function wrap($value)
    {
        return $value instanceof self
            ? new static($value)
            : new static(Arr::wrap($value));
    }

    /**
     * Get the underlying items from the given collection if applicable.
     *
     * @param  array|static  $value
     * @return array
     */
    public static function unwrap($value)
    {
        return $value instanceof self ? $value->all() : $value;
    }

    /**
     * Create a new collection by invoking the callback a given amount of times.
     *
     * @param  int  $amount
     * @param  callable|null  $callback
=======
     * Create a new collection by invoking the callback a given number of times.
     *
     * @param  int  $number
     * @param  callable  $callback
>>>>>>> a895b1eb
     * @return static
     */
    public static function times($number, callable $callback = null)
    {
        if ($number < 1) {
            return new static;
        }

        if (is_null($callback)) {
            return new static(range(1, $number));
        }

        return (new static(range(1, $number)))->map($callback);
    }

    /**
     * Get all of the items in the collection.
     *
     * @return array
     */
    public function all()
    {
        return $this->items;
    }

    /**
     * Get the average value of a given key.
     *
     * @param  callable|string|null  $callback
     * @return mixed
     */
    public function avg($callback = null)
    {
        if ($count = $this->count()) {
            return $this->sum($callback) / $count;
        }
    }

    /**
     * Alias for the "avg" method.
     *
     * @param  callable|string|null  $callback
     * @return mixed
     */
    public function average($callback = null)
    {
        return $this->avg($callback);
    }

    /**
     * Get the median of a given key.
     *
     * @param  null $key
     * @return mixed
     */
    public function median($key = null)
    {
        $count = $this->count();

        if ($count == 0) {
            return;
        }

        $values = (isset($key) ? $this->pluck($key) : $this)
                    ->sort()->values();

        $middle = (int) ($count / 2);

        if ($count % 2) {
            return $values->get($middle);
        }

        return (new static([
            $values->get($middle - 1), $values->get($middle),
        ]))->average();
    }

    /**
     * Get the mode of a given key.
     *
     * @param  mixed  $key
     * @return array|null
     */
    public function mode($key = null)
    {
        $count = $this->count();

        if ($count == 0) {
            return;
        }

        $collection = isset($key) ? $this->pluck($key) : $this;

        $counts = new self;

        $collection->each(function ($value) use ($counts) {
            $counts[$value] = isset($counts[$value]) ? $counts[$value] + 1 : 1;
        });

        $sorted = $counts->sort();

        $highestValue = $sorted->last();

        return $sorted->filter(function ($value) use ($highestValue) {
            return $value == $highestValue;
        })->sort()->keys()->all();
    }

    /**
     * Collapse the collection of items into a single array.
     *
     * @return static
     */
    public function collapse()
    {
        return new static(Arr::collapse($this->items));
    }

    /**
     * Determine if an item exists in the collection.
     *
     * @param  mixed  $key
     * @param  mixed  $operator
     * @param  mixed  $value
     * @return bool
     */
    public function contains($key, $operator = null, $value = null)
    {
        if (func_num_args() == 1) {
            if ($this->useAsCallable($key)) {
                return ! is_null($this->first($key));
            }

            return in_array($key, $this->items);
        }

        if (func_num_args() == 2) {
            $value = $operator;

            $operator = '=';
        }

        return $this->contains($this->operatorForWhere($key, $operator, $value));
    }

    /**
     * Determine if an item exists in the collection using strict comparison.
     *
     * @param  mixed  $key
     * @param  mixed  $value
     * @return bool
     */
    public function containsStrict($key, $value = null)
    {
        if (func_num_args() == 2) {
            return $this->contains(function ($item) use ($key, $value) {
                return data_get($item, $key) === $value;
            });
        }

        if ($this->useAsCallable($key)) {
            return ! is_null($this->first($key));
        }

        return in_array($key, $this->items, true);
    }

    /**
     * Cross join with the given lists, returning all possible permutations.
     *
     * @param  mixed  ...$lists
     * @return static
     */
    public function crossJoin(...$lists)
    {
        return new static(Arr::crossJoin(
            $this->items, ...array_map([$this, 'getArrayableItems'], $lists)
        ));
    }

    /**
     * Dump the collection and end the script.
     *
     * @return void
     */
    public function dd()
    {
        dd($this->all());
    }

    /**
     * Dump the collection.
     *
     * @return void
     */
    public function dump()
    {
        (new static(func_get_args()))
            ->push($this)
            ->each(function ($item) {
                (new Dumper)->dump($item);
            });

        return $this;
    }

    /**
     * Get the items in the collection that are not present in the given items.
     *
     * @param  mixed  $items
     * @return static
     */
    public function diff($items)
    {
        return new static(array_diff($this->items, $this->getArrayableItems($items)));
    }

    /**
     * Get the items in the collection whose keys and values are not present in the given items.
     *
     * @param  mixed  $items
     * @return static
     */
    public function diffAssoc($items)
    {
        return new static(array_diff_assoc($this->items, $this->getArrayableItems($items)));
    }

    /**
     * Get the items in the collection whose keys are not present in the given items.
     *
     * @param  mixed  $items
     * @return static
     */
    public function diffKeys($items)
    {
        return new static(array_diff_key($this->items, $this->getArrayableItems($items)));
    }

    /**
     * Execute a callback over each item.
     *
     * @param  callable  $callback
     * @return $this
     */
    public function each(callable $callback)
    {
        foreach ($this->items as $key => $item) {
            if ($callback($item, $key) === false) {
                break;
            }
        }

        return $this;
    }

    /**
     * Execute a callback over each nested chunk of items.
     *
     * @param  callable  $callback
     * @return static
     */
    public function eachSpread(callable $callback)
    {
        return $this->each(function ($chunk) use ($callback) {
            return $callback(...$chunk);
        });
    }

    /**
     * Determine if all items in the collection pass the given test.
     *
     * @param  string|callable  $key
     * @param  mixed  $operator
     * @param  mixed  $value
     * @return bool
     */
    public function every($key, $operator = null, $value = null)
    {
        if (func_num_args() == 1) {
            $callback = $this->valueRetriever($key);

            foreach ($this->items as $k => $v) {
                if (! $callback($v, $k)) {
                    return false;
                }
            }

            return true;
        }

        if (func_num_args() == 2) {
            $value = $operator;

            $operator = '=';
        }

        return $this->every($this->operatorForWhere($key, $operator, $value));
    }

    /**
     * Get all items except for those with the specified keys.
     *
     * @param  mixed  $keys
     * @return static
     */
    public function except($keys)
    {
        $keys = is_array($keys) ? $keys : func_get_args();

        return new static(Arr::except($this->items, $keys));
    }

    /**
     * Run a filter over each of the items.
     *
     * @param  callable|null  $callback
     * @return static
     */
    public function filter(callable $callback = null)
    {
        if ($callback) {
            return new static(Arr::where($this->items, $callback));
        }

        return new static(array_filter($this->items));
    }

    /**
     * Apply the callback if the value is truthy.
     *
     * @param  bool  $value
     * @param  callable  $callback
     * @param  callable  $default
     * @return mixed
     */
    public function when($value, callable $callback, callable $default = null)
    {
        if ($value) {
            return $callback($this);
        } elseif ($default) {
            return $default($this);
        }

        return $this;
    }

    /**
     * Apply the callback if the value is falsy.
     *
     * @param  bool  $value
     * @param  callable  $callback
     * @param  callable  $default
     * @return mixed
     */
    public function unless($value, callable $callback, callable $default = null)
    {
        return $this->when(! $value, $callback, $default);
    }

    /**
     * Filter items by the given key value pair.
     *
     * @param  string  $key
     * @param  mixed  $operator
     * @param  mixed  $value
     * @return static
     */
    public function where($key, $operator, $value = null)
    {
        if (func_num_args() == 2) {
            $value = $operator;

            $operator = '=';
        }

        return $this->filter($this->operatorForWhere($key, $operator, $value));
    }

    /**
     * Get an operator checker callback.
     *
     * @param  string  $key
     * @param  string  $operator
     * @param  mixed  $value
     * @return \Closure
     */
    protected function operatorForWhere($key, $operator, $value)
    {
        return function ($item) use ($key, $operator, $value) {
            $retrieved = data_get($item, $key);

            switch ($operator) {
                default:
                case '=':
                case '==':  return $retrieved == $value;
                case '!=':
                case '<>':  return $retrieved != $value;
                case '<':   return $retrieved < $value;
                case '>':   return $retrieved > $value;
                case '<=':  return $retrieved <= $value;
                case '>=':  return $retrieved >= $value;
                case '===': return $retrieved === $value;
                case '!==': return $retrieved !== $value;
            }
        };
    }

    /**
     * Filter items by the given key value pair using strict comparison.
     *
     * @param  string  $key
     * @param  mixed  $value
     * @return static
     */
    public function whereStrict($key, $value)
    {
        return $this->where($key, '===', $value);
    }

    /**
     * Filter items by the given key value pair.
     *
     * @param  string  $key
     * @param  mixed  $values
     * @param  bool  $strict
     * @return static
     */
    public function whereIn($key, $values, $strict = false)
    {
        $values = $this->getArrayableItems($values);

        return $this->filter(function ($item) use ($key, $values, $strict) {
            return in_array(data_get($item, $key), $values, $strict);
        });
    }

    /**
     * Filter items by the given key value pair using strict comparison.
     *
     * @param  string  $key
     * @param  mixed  $values
     * @return static
     */
    public function whereInStrict($key, $values)
    {
        return $this->whereIn($key, $values, true);
    }

    /**
     * Filter items by the given key value pair.
     *
     * @param  string  $key
     * @param  mixed  $values
     * @param  bool  $strict
     * @return static
     */
    public function whereNotIn($key, $values, $strict = false)
    {
        $values = $this->getArrayableItems($values);

        return $this->reject(function ($item) use ($key, $values, $strict) {
            return in_array(data_get($item, $key), $values, $strict);
        });
    }

    /**
     * Filter items by the given key value pair using strict comparison.
     *
     * @param  string  $key
     * @param  mixed  $values
     * @return static
     */
    public function whereNotInStrict($key, $values)
    {
        return $this->whereNotIn($key, $values, true);
    }

    /**
     * Get the first item from the collection.
     *
     * @param  callable|null  $callback
     * @param  mixed  $default
     * @return mixed
     */
    public function first(callable $callback = null, $default = null)
    {
        return Arr::first($this->items, $callback, $default);
    }

    /**
     * Get a flattened array of the items in the collection.
     *
     * @param  int  $depth
     * @return static
     */
    public function flatten($depth = INF)
    {
        return new static(Arr::flatten($this->items, $depth));
    }

    /**
     * Flip the items in the collection.
     *
     * @return static
     */
    public function flip()
    {
        return new static(array_flip($this->items));
    }

    /**
     * Remove an item from the collection by key.
     *
     * @param  string|array  $keys
     * @return $this
     */
    public function forget($keys)
    {
        foreach ((array) $keys as $key) {
            $this->offsetUnset($key);
        }

        return $this;
    }

    /**
     * Get an item from the collection by key.
     *
     * @param  mixed  $key
     * @param  mixed  $default
     * @return mixed
     */
    public function get($key, $default = null)
    {
        if ($this->offsetExists($key)) {
            return $this->items[$key];
        }

        return value($default);
    }

    /**
     * Group an associative array by a field or using a callback.
     *
     * @param  callable|string  $groupBy
     * @param  bool  $preserveKeys
     * @return static
     */
    public function groupBy($groupBy, $preserveKeys = false)
    {
        $groupBy = $this->valueRetriever($groupBy);

        $results = [];

        foreach ($this->items as $key => $value) {
            $groupKeys = $groupBy($value, $key);

            if (! is_array($groupKeys)) {
                $groupKeys = [$groupKeys];
            }

            foreach ($groupKeys as $groupKey) {
                $groupKey = is_bool($groupKey) ? (int) $groupKey : $groupKey;

                if (! array_key_exists($groupKey, $results)) {
                    $results[$groupKey] = new static;
                }

                $results[$groupKey]->offsetSet($preserveKeys ? $key : null, $value);
            }
        }

        return new static($results);
    }

    /**
     * Key an associative array by a field or using a callback.
     *
     * @param  callable|string  $keyBy
     * @return static
     */
    public function keyBy($keyBy)
    {
        $keyBy = $this->valueRetriever($keyBy);

        $results = [];

        foreach ($this->items as $key => $item) {
            $resolvedKey = $keyBy($item, $key);

            if (is_object($resolvedKey)) {
                $resolvedKey = (string) $resolvedKey;
            }

            $results[$resolvedKey] = $item;
        }

        return new static($results);
    }

    /**
     * Determine if an item exists in the collection by key.
     *
     * @param  mixed  $key
     * @return bool
     */
    public function has($key)
    {
        $keys = is_array($key) ? $key : func_get_args();

        foreach ($keys as $value) {
            if (! $this->offsetExists($value)) {
                return false;
            }
        }

        return true;
    }

    /**
     * Concatenate values of a given key as a string.
     *
     * @param  string  $value
     * @param  string  $glue
     * @return string
     */
    public function implode($value, $glue = null)
    {
        $first = $this->first();

        if (is_array($first) || is_object($first)) {
            return implode($glue, $this->pluck($value)->all());
        }

        return implode($value, $this->items);
    }

    /**
     * Intersect the collection with the given items.
     *
     * @param  mixed  $items
     * @return static
     */
    public function intersect($items)
    {
        return new static(array_intersect($this->items, $this->getArrayableItems($items)));
    }

    /**
     * Intersect the collection with the given items by key.
     *
     * @param  mixed  $items
     * @return static
     */
    public function intersectByKeys($items)
    {
        return new static(array_intersect_key(
            $this->items, $this->getArrayableItems($items)
        ));
    }

    /**
     * Determine if the collection is empty or not.
     *
     * @return bool
     */
    public function isEmpty()
    {
        return empty($this->items);
    }

    /**
     * Determine if the collection is not empty.
     *
     * @return bool
     */
    public function isNotEmpty()
    {
        return ! $this->isEmpty();
    }

    /**
     * Determine if the given value is callable, but not a string.
     *
     * @param  mixed  $value
     * @return bool
     */
    protected function useAsCallable($value)
    {
        return ! is_string($value) && is_callable($value);
    }

    /**
     * Get the keys of the collection items.
     *
     * @return static
     */
    public function keys()
    {
        return new static(array_keys($this->items));
    }

    /**
     * Get the last item from the collection.
     *
     * @param  callable|null  $callback
     * @param  mixed  $default
     * @return mixed
     */
    public function last(callable $callback = null, $default = null)
    {
        return Arr::last($this->items, $callback, $default);
    }

    /**
     * Get the values of a given key.
     *
     * @param  string|array  $value
     * @param  string|null  $key
     * @return static
     */
    public function pluck($value, $key = null)
    {
        return new static(Arr::pluck($this->items, $value, $key));
    }

    /**
     * Run a map over each of the items.
     *
     * @param  callable  $callback
     * @return static
     */
    public function map(callable $callback)
    {
        $keys = array_keys($this->items);

        $items = array_map($callback, $this->items, $keys);

        return new static(array_combine($keys, $items));
    }

    /**
     * Run a map over each nested chunk of items.
     *
     * @param  callable  $callback
     * @return static
     */
    public function mapSpread(callable $callback)
    {
        return $this->map(function ($chunk) use ($callback) {
            return $callback(...$chunk);
        });
    }

    /**
     * Run a grouping map over the items.
     *
     * The callback should return an associative array with a single key/value pair.
     *
     * @param  callable  $callback
     * @return static
     */
    public function mapToGroups(callable $callback)
    {
        $groups = $this->map($callback)->reduce(function ($groups, $pair) {
            $groups[key($pair)][] = reset($pair);

            return $groups;
        }, []);

        return (new static($groups))->map([$this, 'make']);
    }

    /**
     * Run an associative map over each of the items.
     *
     * The callback should return an associative array with a single key/value pair.
     *
     * @param  callable  $callback
     * @return static
     */
    public function mapWithKeys(callable $callback)
    {
        $result = [];

        foreach ($this->items as $key => $value) {
            $assoc = $callback($value, $key);

            foreach ($assoc as $mapKey => $mapValue) {
                $result[$mapKey] = $mapValue;
            }
        }

        return new static($result);
    }

    /**
     * Map a collection and flatten the result by a single level.
     *
     * @param  callable  $callback
     * @return static
     */
    public function flatMap(callable $callback)
    {
        return $this->map($callback)->collapse();
    }

    /**
     * Map the values into a new class.
     *
     * @param  string  $class
     * @return static
     */
    public function mapInto($class)
    {
        return $this->map(function ($value, $key) use ($class) {
            return new $class($value, $key);
        });
    }

    /**
     * Get the max value of a given key.
     *
     * @param  callable|string|null  $callback
     * @return mixed
     */
    public function max($callback = null)
    {
        $callback = $this->valueRetriever($callback);

        return $this->filter(function ($value) {
            return ! is_null($value);
        })->reduce(function ($result, $item) use ($callback) {
            $value = $callback($item);

            return is_null($result) || $value > $result ? $value : $result;
        });
    }

    /**
     * Merge the collection with the given items.
     *
     * @param  mixed  $items
     * @return static
     */
    public function merge($items)
    {
        return new static(array_merge($this->items, $this->getArrayableItems($items)));
    }

    /**
     * Create a collection by using this collection for keys and another for its values.
     *
     * @param  mixed  $values
     * @return static
     */
    public function combine($values)
    {
        return new static(array_combine($this->all(), $this->getArrayableItems($values)));
    }

    /**
     * Union the collection with the given items.
     *
     * @param  mixed  $items
     * @return static
     */
    public function union($items)
    {
        return new static($this->items + $this->getArrayableItems($items));
    }

    /**
     * Get the min value of a given key.
     *
     * @param  callable|string|null  $callback
     * @return mixed
     */
    public function min($callback = null)
    {
        $callback = $this->valueRetriever($callback);

        return $this->filter(function ($value) {
            return ! is_null($value);
        })->reduce(function ($result, $item) use ($callback) {
            $value = $callback($item);

            return is_null($result) || $value < $result ? $value : $result;
        });
    }

    /**
     * Create a new collection consisting of every n-th element.
     *
     * @param  int  $step
     * @param  int  $offset
     * @return static
     */
    public function nth($step, $offset = 0)
    {
        $new = [];

        $position = 0;

        foreach ($this->items as $item) {
            if ($position % $step === $offset) {
                $new[] = $item;
            }

            $position++;
        }

        return new static($new);
    }

    /**
     * Get the items with the specified keys.
     *
     * @param  mixed  $keys
     * @return static
     */
    public function only($keys)
    {
        if (is_null($keys)) {
            return new static($this->items);
        }

        $keys = is_array($keys) ? $keys : func_get_args();

        return new static(Arr::only($this->items, $keys));
    }

    /**
     * "Paginate" the collection by slicing it into a smaller collection.
     *
     * @param  int  $page
     * @param  int  $perPage
     * @return static
     */
    public function forPage($page, $perPage)
    {
        return $this->slice(($page - 1) * $perPage, $perPage);
    }

    /**
     * Partition the collection into two arrays using the given callback or key.
     *
     * @param  callable|string  $callback
     * @return static
     */
    public function partition($callback)
    {
        $partitions = [new static, new static];

        $callback = $this->valueRetriever($callback);

        foreach ($this->items as $key => $item) {
            $partitions[(int) ! $callback($item)][$key] = $item;
        }

        return new static($partitions);
    }

    /**
     * Pass the collection to the given callback and return the result.
     *
     * @param  callable $callback
     * @return mixed
     */
    public function pipe(callable $callback)
    {
        return $callback($this);
    }

    /**
     * Get and remove the last item from the collection.
     *
     * @return mixed
     */
    public function pop()
    {
        return array_pop($this->items);
    }

    /**
     * Push an item onto the beginning of the collection.
     *
     * @param  mixed  $value
     * @param  mixed  $key
     * @return $this
     */
    public function prepend($value, $key = null)
    {
        $this->items = Arr::prepend($this->items, $value, $key);

        return $this;
    }

    /**
     * Push an item onto the end of the collection.
     *
     * @param  mixed  $value
     * @return $this
     */
    public function push($value)
    {
        $this->offsetSet(null, $value);

        return $this;
    }

    /**
     * Push all of the given items onto the collection.
     *
     * @param  \Traversable  $source
     * @return self
     */
    public function concat($source)
    {
        $result = new static($this);

        foreach ($source as $item) {
            $result->push($item);
        }

        return $result;
    }

    /**
     * Get and remove an item from the collection.
     *
     * @param  mixed  $key
     * @param  mixed  $default
     * @return mixed
     */
    public function pull($key, $default = null)
    {
        return Arr::pull($this->items, $key, $default);
    }

    /**
     * Put an item in the collection by key.
     *
     * @param  mixed  $key
     * @param  mixed  $value
     * @return $this
     */
    public function put($key, $value)
    {
        $this->offsetSet($key, $value);

        return $this;
    }

    /**
     * Get one or a specified number of items randomly from the collection.
     *
     * @param  int|null  $number
     * @return mixed
     *
     * @throws \InvalidArgumentException
     */
    public function random($number = null)
    {
        if (is_null($number)) {
            return Arr::random($this->items);
        }

        return new static(Arr::random($this->items, $number));
    }

    /**
     * Reduce the collection to a single value.
     *
     * @param  callable  $callback
     * @param  mixed  $initial
     * @return mixed
     */
    public function reduce(callable $callback, $initial = null)
    {
        return array_reduce($this->items, $callback, $initial);
    }

    /**
     * Create a collection of all elements that do not pass a given truth test.
     *
     * @param  callable|mixed  $callback
     * @return static
     */
    public function reject($callback)
    {
        if ($this->useAsCallable($callback)) {
            return $this->filter(function ($value, $key) use ($callback) {
                return ! $callback($value, $key);
            });
        }

        return $this->filter(function ($item) use ($callback) {
            return $item != $callback;
        });
    }

    /**
     * Reverse items order.
     *
     * @return static
     */
    public function reverse()
    {
        return new static(array_reverse($this->items, true));
    }

    /**
     * Search the collection for a given value and return the corresponding key if successful.
     *
     * @param  mixed  $value
     * @param  bool  $strict
     * @return mixed
     */
    public function search($value, $strict = false)
    {
        if (! $this->useAsCallable($value)) {
            return array_search($value, $this->items, $strict);
        }

        foreach ($this->items as $key => $item) {
            if (call_user_func($value, $item, $key)) {
                return $key;
            }
        }

        return false;
    }

    /**
     * Get and remove the first item from the collection.
     *
     * @return mixed
     */
    public function shift()
    {
        return array_shift($this->items);
    }

    /**
     * Shuffle the items in the collection.
     *
     * @param  int  $seed
     * @return static
     */
    public function shuffle($seed = null)
    {
        $items = $this->items;

        if (is_null($seed)) {
            shuffle($items);
        } else {
            srand($seed);

            usort($items, function () {
                return rand(-1, 1);
            });
        }

        return new static($items);
    }

    /**
     * Slice the underlying collection array.
     *
     * @param  int  $offset
     * @param  int  $length
     * @return static
     */
    public function slice($offset, $length = null)
    {
        return new static(array_slice($this->items, $offset, $length, true));
    }

    /**
     * Split a collection into a certain number of groups.
     *
     * @param  int  $numberOfGroups
     * @return static
     */
    public function split($numberOfGroups)
    {
        if ($this->isEmpty()) {
            return new static;
        }

        $groupSize = ceil($this->count() / $numberOfGroups);

        return $this->chunk($groupSize);
    }

    /**
     * Chunk the underlying collection array.
     *
     * @param  int  $size
     * @return static
     */
    public function chunk($size)
    {
        if ($size <= 0) {
            return new static;
        }

        $chunks = [];

        foreach (array_chunk($this->items, $size, true) as $chunk) {
            $chunks[] = new static($chunk);
        }

        return new static($chunks);
    }

    /**
     * Sort through each item with a callback.
     *
     * @param  callable|null  $callback
     * @return static
     */
    public function sort(callable $callback = null)
    {
        $items = $this->items;

        $callback
            ? uasort($items, $callback)
            : asort($items);

        return new static($items);
    }

    /**
     * Sort the collection using the given callback.
     *
     * @param  callable|string  $callback
     * @param  int  $options
     * @param  bool  $descending
     * @return static
     */
    public function sortBy($callback, $options = SORT_REGULAR, $descending = false)
    {
        $results = [];

        $callback = $this->valueRetriever($callback);

        // First we will loop through the items and get the comparator from a callback
        // function which we were given. Then, we will sort the returned values and
        // and grab the corresponding values for the sorted keys from this array.
        foreach ($this->items as $key => $value) {
            $results[$key] = $callback($value, $key);
        }

        $descending ? arsort($results, $options)
                    : asort($results, $options);

        // Once we have sorted all of the keys in the array, we will loop through them
        // and grab the corresponding model so we can set the underlying items list
        // to the sorted version. Then we'll just return the collection instance.
        foreach (array_keys($results) as $key) {
            $results[$key] = $this->items[$key];
        }

        return new static($results);
    }

    /**
     * Sort the collection in descending order using the given callback.
     *
     * @param  callable|string  $callback
     * @param  int  $options
     * @return static
     */
    public function sortByDesc($callback, $options = SORT_REGULAR)
    {
        return $this->sortBy($callback, $options, true);
    }

    /**
     * Splice a portion of the underlying collection array.
     *
     * @param  int  $offset
     * @param  int|null  $length
     * @param  mixed  $replacement
     * @return static
     */
    public function splice($offset, $length = null, $replacement = [])
    {
        if (func_num_args() == 1) {
            return new static(array_splice($this->items, $offset));
        }

        return new static(array_splice($this->items, $offset, $length, $replacement));
    }

    /**
     * Get the sum of the given values.
     *
     * @param  callable|string|null  $callback
     * @return mixed
     */
    public function sum($callback = null)
    {
        if (is_null($callback)) {
            return array_sum($this->items);
        }

        $callback = $this->valueRetriever($callback);

        return $this->reduce(function ($result, $item) use ($callback) {
            return $result + $callback($item);
        }, 0);
    }

    /**
     * Take the first or last {$limit} items.
     *
     * @param  int  $limit
     * @return static
     */
    public function take($limit)
    {
        if ($limit < 0) {
            return $this->slice($limit, abs($limit));
        }

        return $this->slice(0, $limit);
    }

    /**
     * Pass the collection to the given callback and then return it.
     *
     * @param  callable  $callback
     * @return $this
     */
    public function tap(callable $callback)
    {
        $callback(new static($this->items));

        return $this;
    }

    /**
     * Transform each item in the collection using a callback.
     *
     * @param  callable  $callback
     * @return $this
     */
    public function transform(callable $callback)
    {
        $this->items = $this->map($callback)->all();

        return $this;
    }

    /**
     * Return only unique items from the collection array.
     *
     * @param  string|callable|null  $key
     * @param  bool  $strict
     * @return static
     */
    public function unique($key = null, $strict = false)
    {
        if (is_null($key)) {
            return new static(array_unique($this->items, SORT_REGULAR));
        }

        $callback = $this->valueRetriever($key);

        $exists = [];

        return $this->reject(function ($item, $key) use ($callback, $strict, &$exists) {
            if (in_array($id = $callback($item, $key), $exists, $strict)) {
                return true;
            }

            $exists[] = $id;
        });
    }

    /**
     * Return only unique items from the collection array using strict comparison.
     *
     * @param  string|callable|null  $key
     * @return static
     */
    public function uniqueStrict($key = null)
    {
        return $this->unique($key, true);
    }

    /**
     * Reset the keys on the underlying array.
     *
     * @return static
     */
    public function values()
    {
        return new static(array_values($this->items));
    }

    /**
     * Get a value retrieving callback.
     *
     * @param  string  $value
     * @return callable
     */
    protected function valueRetriever($value)
    {
        if ($this->useAsCallable($value)) {
            return $value;
        }

        return function ($item) use ($value) {
            return data_get($item, $value);
        };
    }

    /**
     * Zip the collection together with one or more arrays.
     *
     * e.g. new Collection([1, 2, 3])->zip([4, 5, 6]);
     *      => [[1, 4], [2, 5], [3, 6]]
     *
     * @param  mixed ...$items
     * @return static
     */
    public function zip($items)
    {
        $arrayableItems = array_map(function ($items) {
            return $this->getArrayableItems($items);
        }, func_get_args());

        $params = array_merge([function () {
            return new static(func_get_args());
        }, $this->items], $arrayableItems);

        return new static(call_user_func_array('array_map', $params));
    }

    /**
     * Get the collection of items as a plain array.
     *
     * @return array
     */
    public function toArray()
    {
        return array_map(function ($value) {
            return $value instanceof Arrayable ? $value->toArray() : $value;
        }, $this->items);
    }

    /**
     * Convert the object into something JSON serializable.
     *
     * @return array
     */
    public function jsonSerialize()
    {
        return array_map(function ($value) {
            if ($value instanceof JsonSerializable) {
                return $value->jsonSerialize();
            } elseif ($value instanceof Jsonable) {
                return json_decode($value->toJson(), true);
            } elseif ($value instanceof Arrayable) {
                return $value->toArray();
            } else {
                return $value;
            }
        }, $this->items);
    }

    /**
     * Get the collection of items as JSON.
     *
     * @param  int  $options
     * @return string
     */
    public function toJson($options = 0)
    {
        return json_encode($this->jsonSerialize(), $options);
    }

    /**
     * Get an iterator for the items.
     *
     * @return \ArrayIterator
     */
    public function getIterator()
    {
        return new ArrayIterator($this->items);
    }

    /**
     * Get a CachingIterator instance.
     *
     * @param  int  $flags
     * @return \CachingIterator
     */
    public function getCachingIterator($flags = CachingIterator::CALL_TOSTRING)
    {
        return new CachingIterator($this->getIterator(), $flags);
    }

    /**
     * Count the number of items in the collection.
     *
     * @return int
     */
    public function count()
    {
        return count($this->items);
    }

    /**
     * Get a base Support collection instance from this collection.
     *
     * @return \Illuminate\Support\Collection
     */
    public function toBase()
    {
        return new self($this);
    }

    /**
     * Determine if an item exists at an offset.
     *
     * @param  mixed  $key
     * @return bool
     */
    public function offsetExists($key)
    {
        return array_key_exists($key, $this->items);
    }

    /**
     * Get an item at a given offset.
     *
     * @param  mixed  $key
     * @return mixed
     */
    public function offsetGet($key)
    {
        return $this->items[$key];
    }

    /**
     * Set the item at a given offset.
     *
     * @param  mixed  $key
     * @param  mixed  $value
     * @return void
     */
    public function offsetSet($key, $value)
    {
        if (is_null($key)) {
            $this->items[] = $value;
        } else {
            $this->items[$key] = $value;
        }
    }

    /**
     * Unset the item at a given offset.
     *
     * @param  string  $key
     * @return void
     */
    public function offsetUnset($key)
    {
        unset($this->items[$key]);
    }

    /**
     * Convert the collection to its string representation.
     *
     * @return string
     */
    public function __toString()
    {
        return $this->toJson();
    }

    /**
     * Results array of items from Collection or Arrayable.
     *
     * @param  mixed  $items
     * @return array
     */
    protected function getArrayableItems($items)
    {
        if (is_array($items)) {
            return $items;
        } elseif ($items instanceof self) {
            return $items->all();
        } elseif ($items instanceof Arrayable) {
            return $items->toArray();
        } elseif ($items instanceof Jsonable) {
            return json_decode($items->toJson(), true);
        } elseif ($items instanceof JsonSerializable) {
            return $items->jsonSerialize();
        } elseif ($items instanceof Traversable) {
            return iterator_to_array($items);
        }

        return (array) $items;
    }

    /**
     * Add a method to the list of proxied methods.
     *
     * @param  string  $method
     * @return void
     */
    public static function proxy($method)
    {
        static::$proxies[] = $method;
    }

    /**
     * Dynamically access collection proxies.
     *
     * @param  string  $key
     * @return mixed
     *
     * @throws \Exception
     */
    public function __get($key)
    {
        if (! in_array($key, static::$proxies)) {
            throw new Exception("Property [{$key}] does not exist on this collection instance.");
        }

        return new HigherOrderCollectionProxy($this, $key);
    }
}<|MERGE_RESOLUTION|>--- conflicted
+++ resolved
@@ -10,11 +10,8 @@
 use CachingIterator;
 use JsonSerializable;
 use IteratorAggregate;
-<<<<<<< HEAD
 use InvalidArgumentException;
 use Illuminate\Support\Debug\Dumper;
-=======
->>>>>>> a895b1eb
 use Illuminate\Support\Traits\Macroable;
 use Illuminate\Contracts\Support\Jsonable;
 use Illuminate\Contracts\Support\Arrayable;
@@ -63,7 +60,6 @@
     }
 
     /**
-<<<<<<< HEAD
      * Wrap the given value in a collection if applicable.
      *
      * @param  mixed  $value
@@ -90,14 +86,8 @@
     /**
      * Create a new collection by invoking the callback a given amount of times.
      *
-     * @param  int  $amount
-     * @param  callable|null  $callback
-=======
-     * Create a new collection by invoking the callback a given number of times.
-     *
      * @param  int  $number
      * @param  callable  $callback
->>>>>>> a895b1eb
      * @return static
      */
     public static function times($number, callable $callback = null)
