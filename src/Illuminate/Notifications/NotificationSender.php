<?php

namespace Illuminate\Notifications;

use Ramsey\Uuid\Uuid;
use Illuminate\Support\Collection;
use Illuminate\Database\Eloquent\Model;
use Illuminate\Contracts\Queue\ShouldQueue;
use Illuminate\Database\Eloquent\Collection as ModelCollection;

class NotificationSender
{
    /**
     * The notification manager instance.
     *
     * @var \Illuminate\Notifications\ChannelManager
     */
    protected $manager;

    /**
     * The Bus dispatcher instance.
     *
     * @var \Illuminate\Contracts\Bus\Dispatcher
     */
    protected $bus;

    /**
     * The event dispatcher.
     *
     * @var \Illuminate\Contracts\Events\Dispatcher
     */
    protected $events;

    /**
     * Create a new notification sender instance.
     *
     * @param  \Illuminate\Notifications\ChannelManager  $manager
     * @param  \Illuminate\Contracts\Bus\Dispatcher  $bus
     * @param  \Illuminate\Contracts\Events\Dispatcher  $events
     * @return void
     */
    public function __construct($manager, $bus, $events)
    {
        $this->bus = $bus;
        $this->events = $events;
        $this->manager = $manager;
    }

    /**
     * Send the given notification to the given notifiable entities.
     *
     * @param  \Illuminate\Support\Collection|array|mixed  $notifiables
     * @param  mixed  $notification
     * @return void
     */
    public function send($notifiables, $notification)
    {
        $notifiables = $this->formatNotifiables($notifiables);

        if ($notification instanceof ShouldQueue) {
            return $this->queueNotification($notifiables, $notification);
        }

        return $this->sendNow($notifiables, $notification);
    }

    /**
     * Send the given notification immediately.
     *
     * @param  \Illuminate\Support\Collection|array|mixed  $notifiables
     * @param  mixed  $notification
     * @param  array  $channels
     * @return void
     */
    public function sendNow($notifiables, $notification, array $channels = null)
    {
        $notifiables = $this->formatNotifiables($notifiables);

        $original = clone $notification;

        foreach ($notifiables as $notifiable) {
            if (empty($viaChannels = $channels ?: $notification->via($notifiable))) {
                continue;
            }

<<<<<<< HEAD
            $notificationId = Uuid::uuid4()->toString();

            foreach ($viaChannels as $channel) {
=======
            foreach ((array) $viaChannels as $channel) {
>>>>>>> fdb464a2
                $this->sendToNotifiable($notifiable, $notificationId, clone $original, $channel);
            }
        }
    }

    /**
     * Send the given notification to the given notifiable via a channel.
     *
     * @param  mixed  $notifiable
     * @param  string  $id
     * @param  mixed  $notification
     * @param  string  $channel
     * @return void
     */
    protected function sendToNotifiable($notifiable, $id, $notification, $channel)
    {
        if (! $notification->id) {
            $notification->id = $id;
        }

        if (! $this->shouldSendNotification($notifiable, $notification, $channel)) {
            return;
        }

        $response = $this->manager->driver($channel)->send($notifiable, $notification);

        $this->events->dispatch(
            new Events\NotificationSent($notifiable, $notification, $channel, $response)
        );
    }

    /**
     * Determines if the notification can be sent.
     *
     * @param  mixed  $notifiable
     * @param  mixed  $notification
     * @param  string  $channel
     * @return bool
     */
    protected function shouldSendNotification($notifiable, $notification, $channel)
    {
        return $this->events->until(
            new Events\NotificationSending($notifiable, $notification, $channel)
        ) !== false;
    }

    /**
     * Queue the given notification instances.
     *
     * @param  mixed  $notifiables
     * @param  array[\Illuminate\Notifications\Channels\Notification]  $notification
     * @return void
     */
    protected function queueNotification($notifiables, $notification)
    {
        $notifiables = $this->formatNotifiables($notifiables);

        $original = clone $notification;

        foreach ($notifiables as $notifiable) {
            $notificationId = Uuid::uuid4()->toString();

            foreach ($original->via($notifiable) as $channel) {
                $notification = clone $original;

                $notification->id = $notificationId;

                $this->bus->dispatch(
                    (new SendQueuedNotifications($this->formatNotifiables($notifiable), $notification, [$channel]))
                            ->onConnection($notification->connection)
                            ->onQueue($notification->queue)
                            ->delay($notification->delay)
                );
            }
        }
    }

    /**
     * Format the notifiables into a Collection / array if necessary.
     *
     * @param  mixed  $notifiables
     * @return ModelCollection|array
     */
    protected function formatNotifiables($notifiables)
    {
        if (! $notifiables instanceof Collection && ! is_array($notifiables)) {
            return $notifiables instanceof Model
                            ? new ModelCollection([$notifiables]) : [$notifiables];
        }

        return $notifiables;
    }
}<|MERGE_RESOLUTION|>--- conflicted
+++ resolved
@@ -83,13 +83,9 @@
                 continue;
             }
 
-<<<<<<< HEAD
             $notificationId = Uuid::uuid4()->toString();
 
-            foreach ($viaChannels as $channel) {
-=======
             foreach ((array) $viaChannels as $channel) {
->>>>>>> fdb464a2
                 $this->sendToNotifiable($notifiable, $notificationId, clone $original, $channel);
             }
         }
