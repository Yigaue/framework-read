{
    "name": "illuminate/filesystem",
    "description": "The Illuminate Filesystem package.",
    "license": "MIT",
    "homepage": "https://laravel.com",
    "support": {
        "issues": "https://github.com/laravel/framework/issues",
        "source": "https://github.com/laravel/framework"
    },
    "authors": [
        {
            "name": "Taylor Otwell",
            "email": "taylor@laravel.com"
        }
    ],
    "require": {
        "php": "^7.2.5",
        "illuminate/contracts": "^7.0",
        "illuminate/support": "^7.0",
        "symfony/finder": "^5.0"
    },
    "autoload": {
        "psr-4": {
            "Illuminate\\Filesystem\\": ""
        }
    },
    "extra": {
        "branch-alias": {
            "dev-master": "7.x-dev"
        }
    },
    "suggest": {
<<<<<<< HEAD
        "illuminate/http": "Required for handling uploaded files (^7.0)",
=======
        "illuminate/http": "Required for handling uploaded files (^7.0).",
>>>>>>> cf2644f2
        "league/flysystem": "Required to use the Flysystem local and FTP drivers (^1.0.34).",
        "league/flysystem-aws-s3-v3": "Required to use the Flysystem S3 driver (^1.0).",
        "league/flysystem-cached-adapter": "Required to use the Flysystem cache (^1.0).",
        "league/flysystem-sftp": "Required to use the Flysystem SFTP driver (^1.0).",
        "psr/http-message": "Required to allow Storage::put to accept a StreamInterface (^1.0).",
        "symfony/mime": "Required to enable support for guessing extensions (^5.0)."
    },
    "config": {
        "sort-packages": true
    },
    "minimum-stability": "dev"
}<|MERGE_RESOLUTION|>--- conflicted
+++ resolved
@@ -30,11 +30,7 @@
         }
     },
     "suggest": {
-<<<<<<< HEAD
-        "illuminate/http": "Required for handling uploaded files (^7.0)",
-=======
         "illuminate/http": "Required for handling uploaded files (^7.0).",
->>>>>>> cf2644f2
         "league/flysystem": "Required to use the Flysystem local and FTP drivers (^1.0.34).",
         "league/flysystem-aws-s3-v3": "Required to use the Flysystem S3 driver (^1.0).",
         "league/flysystem-cached-adapter": "Required to use the Flysystem cache (^1.0).",
