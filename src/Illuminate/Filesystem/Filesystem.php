<?php

namespace Illuminate\Filesystem;

use ErrorException;
use FilesystemIterator;
use Illuminate\Contracts\Filesystem\FileNotFoundException;
use Illuminate\Support\Traits\Macroable;
use RuntimeException;
use Symfony\Component\Finder\Finder;
use Symfony\Component\Mime\MimeTypes;

class Filesystem
{
    use Macroable;

    /**
     * Determine if a file or directory exists.
     *
     * @param  string  $path
     * @return bool
     */
    public function exists($path)
    {
        return file_exists($path);
    }

    /**
     * Determine if a file or directory is missing.
     *
     * @param  string  $path
     * @return bool
     */
    public function missing($path)
    {
        return ! $this->exists($path);
    }

    /**
     * Get the contents of a file.
     *
     * @param  string  $path
     * @param  bool  $lock
     * @return string
     *
     * @throws \Illuminate\Contracts\Filesystem\FileNotFoundException
     */
    public function get($path, $lock = false)
    {
        if ($this->isFile($path)) {
            return $lock ? $this->sharedGet($path) : file_get_contents($path);
        }

        throw new FileNotFoundException("File does not exist at path {$path}.");
    }

    /**
     * Get contents of a file with shared access.
     *
     * @param  string  $path
     * @return string
     */
    public function sharedGet($path)
    {
        $contents = '';

        $handle = fopen($path, 'rb');

        if ($handle) {
            try {
                if (flock($handle, LOCK_SH)) {
                    clearstatcache(true, $path);

                    $contents = fread($handle, $this->size($path) ?: 1);

                    flock($handle, LOCK_UN);
                }
            } finally {
                fclose($handle);
            }
        }

        return $contents;
    }

    /**
     * Get the returned value of a file.
     *
     * @param  string  $path
     * @return mixed
     *
     * @throws \Illuminate\Contracts\Filesystem\FileNotFoundException
     */
    public function getRequire($path)
    {
        if ($this->isFile($path)) {
            return require $path;
        }

        throw new FileNotFoundException("File does not exist at path {$path}.");
    }

    /**
     * Require the given file once.
     *
     * @param  string  $file
     * @return mixed
     */
    public function requireOnce($file)
    {
        require_once $file;
    }

    /**
     * Get the MD5 hash of the file at the given path.
     *
     * @param  string  $path
     * @return string
     */
    public function hash($path)
    {
        return md5_file($path);
    }

    /**
     * Write the contents of a file.
     *
     * @param  string  $path
     * @param  string  $contents
     * @param  bool  $lock
     * @return int|bool
     */
    public function put($path, $contents, $lock = false)
    {
        return file_put_contents($path, $contents, $lock ? LOCK_EX : 0);
    }

    /**
     * Write the contents of a file, replacing it atomically if it already exists.
     *
     * @param  string  $path
     * @param  string  $content
     * @return void
     */
    public function replace($path, $content)
    {
        // If the path already exists and is a symlink, get the real path...
        clearstatcache(true, $path);

        $path = realpath($path) ?: $path;

        $tempPath = tempnam(dirname($path), basename($path));

        // Fix permissions of tempPath because `tempnam()` creates it with permissions set to 0600...
        chmod($tempPath, 0777 - umask());

        file_put_contents($tempPath, $content);

        rename($tempPath, $path);
    }

    /**
     * Prepend to a file.
     *
     * @param  string  $path
     * @param  string  $data
     * @return int
     */
    public function prepend($path, $data)
    {
        if ($this->exists($path)) {
            return $this->put($path, $data.$this->get($path));
        }

        return $this->put($path, $data);
    }

    /**
     * Append to a file.
     *
     * @param  string  $path
     * @param  string  $data
     * @return int
     */
    public function append($path, $data)
    {
        return file_put_contents($path, $data, FILE_APPEND);
    }

    /**
     * Get or set UNIX mode of a file or directory.
     *
     * @param  string  $path
     * @param  int|null  $mode
     * @return mixed
     */
    public function chmod($path, $mode = null)
    {
        if ($mode) {
            return chmod($path, $mode);
        }

        return substr(sprintf('%o', fileperms($path)), -4);
    }

    /**
     * Delete the file at a given path.
     *
     * @param  string|array  $paths
     * @return bool
     */
    public function delete($paths)
    {
        $paths = is_array($paths) ? $paths : func_get_args();

        $success = true;

        foreach ($paths as $path) {
            try {
                if (! @unlink($path)) {
                    $success = false;
                }
            } catch (ErrorException $e) {
                $success = false;
            }
        }

        return $success;
    }

    /**
     * Move a file to a new location.
     *
     * @param  string  $path
     * @param  string  $target
     * @return bool
     */
    public function move($path, $target)
    {
        return rename($path, $target);
    }

    /**
     * Copy a file to a new location.
     *
     * @param  string  $path
     * @param  string  $target
     * @return bool
     */
    public function copy($path, $target)
    {
        return copy($path, $target);
    }

    /**
     * Create a symlink to the target file or directory. On Windows, a hard link is created if the target is a file.
     *
     * @param  string  $target
     * @param  string  $link
     * @return void
     */
    public function link($target, $link)
    {
        if (! windows_os()) {
            return symlink($target, $link);
        }

        $mode = $this->isDirectory($target) ? 'J' : 'H';

        exec("mklink /{$mode} ".escapeshellarg($link).' '.escapeshellarg($target));
    }

    /**
     * Extract the file name from a file path.
     *
     * @param  string  $path
     * @return string
     */
    public function name($path)
    {
        return pathinfo($path, PATHINFO_FILENAME);
    }

    /**
     * Extract the trailing name component from a file path.
     *
     * @param  string  $path
     * @return string
     */
    public function basename($path)
    {
        return pathinfo($path, PATHINFO_BASENAME);
    }

    /**
     * Extract the parent directory from a file path.
     *
     * @param  string  $path
     * @return string
     */
    public function dirname($path)
    {
        return pathinfo($path, PATHINFO_DIRNAME);
    }

    /**
     * Extract the file extension from a file path.
     *
     * @param  string  $path
     * @return string
     */
    public function extension($path)
    {
        return pathinfo($path, PATHINFO_EXTENSION);
    }

    /**
     * Guess the file extension from the mime-type of a given file.
     *
     * @param  string  $path
     * @return string|null
     */
    public function guessExtension($path)
    {
<<<<<<< HEAD
=======
        if (! class_exists(MimeTypes::class)) {
            throw new RuntimeException(
                'To enable support for guessing extensions, please install the symfony/mime package.'
            );
        }

>>>>>>> cf2644f2
        return (new MimeTypes)->getExtensions($this->mimeType($path))[0] ?? null;
    }

    /**
     * Get the file type of a given file.
     *
     * @param  string  $path
     * @return string
     */
    public function type($path)
    {
        return filetype($path);
    }

    /**
     * Get the mime-type of a given file.
     *
     * @param  string  $path
     * @return string|false
     */
    public function mimeType($path)
    {
        return finfo_file(finfo_open(FILEINFO_MIME_TYPE), $path);
    }

    /**
     * Get the file size of a given file.
     *
     * @param  string  $path
     * @return int
     */
    public function size($path)
    {
        return filesize($path);
    }

    /**
     * Get the file's last modification time.
     *
     * @param  string  $path
     * @return int
     */
    public function lastModified($path)
    {
        return filemtime($path);
    }

    /**
     * Determine if the given path is a directory.
     *
     * @param  string  $directory
     * @return bool
     */
    public function isDirectory($directory)
    {
        return is_dir($directory);
    }

    /**
     * Determine if the given path is readable.
     *
     * @param  string  $path
     * @return bool
     */
    public function isReadable($path)
    {
        return is_readable($path);
    }

    /**
     * Determine if the given path is writable.
     *
     * @param  string  $path
     * @return bool
     */
    public function isWritable($path)
    {
        return is_writable($path);
    }

    /**
     * Determine if the given path is a file.
     *
     * @param  string  $file
     * @return bool
     */
    public function isFile($file)
    {
        return is_file($file);
    }

    /**
     * Find path names matching a given pattern.
     *
     * @param  string  $pattern
     * @param  int  $flags
     * @return array
     */
    public function glob($pattern, $flags = 0)
    {
        return glob($pattern, $flags);
    }

    /**
     * Get an array of all files in a directory.
     *
     * @param  string  $directory
     * @param  bool  $hidden
     * @return \Symfony\Component\Finder\SplFileInfo[]
     */
    public function files($directory, $hidden = false)
    {
        return iterator_to_array(
            Finder::create()->files()->ignoreDotFiles(! $hidden)->in($directory)->depth(0)->sortByName(),
            false
        );
    }

    /**
     * Get all of the files from the given directory (recursive).
     *
     * @param  string  $directory
     * @param  bool  $hidden
     * @return \Symfony\Component\Finder\SplFileInfo[]
     */
    public function allFiles($directory, $hidden = false)
    {
        return iterator_to_array(
            Finder::create()->files()->ignoreDotFiles(! $hidden)->in($directory)->sortByName(),
            false
        );
    }

    /**
     * Get all of the directories within a given directory.
     *
     * @param  string  $directory
     * @return array
     */
    public function directories($directory)
    {
        $directories = [];

        foreach (Finder::create()->in($directory)->directories()->depth(0)->sortByName() as $dir) {
            $directories[] = $dir->getPathname();
        }

        return $directories;
    }

    /**
     * Ensure a directory exists.
     *
     * @param  string  $path
     * @param  int  $mode
     * @param  bool  $recursive
     * @return void
     */
    public function ensureDirectoryExists($path, $mode = 0755, $recursive = true)
    {
        if (! $this->isDirectory($path)) {
            $this->makeDirectory($path, $mode, $recursive);
        }
    }

    /**
     * Create a directory.
     *
     * @param  string  $path
     * @param  int  $mode
     * @param  bool  $recursive
     * @param  bool  $force
     * @return bool
     */
    public function makeDirectory($path, $mode = 0755, $recursive = false, $force = false)
    {
        if ($force) {
            return @mkdir($path, $mode, $recursive);
        }

        return mkdir($path, $mode, $recursive);
    }

    /**
     * Move a directory.
     *
     * @param  string  $from
     * @param  string  $to
     * @param  bool  $overwrite
     * @return bool
     */
    public function moveDirectory($from, $to, $overwrite = false)
    {
        if ($overwrite && $this->isDirectory($to) && ! $this->deleteDirectory($to)) {
            return false;
        }

        return @rename($from, $to) === true;
    }

    /**
     * Copy a directory from one location to another.
     *
     * @param  string  $directory
     * @param  string  $destination
     * @param  int|null  $options
     * @return bool
     */
    public function copyDirectory($directory, $destination, $options = null)
    {
        if (! $this->isDirectory($directory)) {
            return false;
        }

        $options = $options ?: FilesystemIterator::SKIP_DOTS;

        // If the destination directory does not actually exist, we will go ahead and
        // create it recursively, which just gets the destination prepared to copy
        // the files over. Once we make the directory we'll proceed the copying.
        if (! $this->isDirectory($destination)) {
            $this->makeDirectory($destination, 0777, true);
        }

        $items = new FilesystemIterator($directory, $options);

        foreach ($items as $item) {
            // As we spin through items, we will check to see if the current file is actually
            // a directory or a file. When it is actually a directory we will need to call
            // back into this function recursively to keep copying these nested folders.
            $target = $destination.'/'.$item->getBasename();

            if ($item->isDir()) {
                $path = $item->getPathname();

                if (! $this->copyDirectory($path, $target, $options)) {
                    return false;
                }
            }

            // If the current items is just a regular file, we will just copy this to the new
            // location and keep looping. If for some reason the copy fails we'll bail out
            // and return false, so the developer is aware that the copy process failed.
            else {
                if (! $this->copy($item->getPathname(), $target)) {
                    return false;
                }
            }
        }

        return true;
    }

    /**
     * Recursively delete a directory.
     *
     * The directory itself may be optionally preserved.
     *
     * @param  string  $directory
     * @param  bool  $preserve
     * @return bool
     */
    public function deleteDirectory($directory, $preserve = false)
    {
        if (! $this->isDirectory($directory)) {
            return false;
        }

        $items = new FilesystemIterator($directory);

        foreach ($items as $item) {
            // If the item is a directory, we can just recurse into the function and
            // delete that sub-directory otherwise we'll just delete the file and
            // keep iterating through each file until the directory is cleaned.
            if ($item->isDir() && ! $item->isLink()) {
                $this->deleteDirectory($item->getPathname());
            }

            // If the item is just a file, we can go ahead and delete it since we're
            // just looping through and waxing all of the files in this directory
            // and calling directories recursively, so we delete the real path.
            else {
                $this->delete($item->getPathname());
            }
        }

        if (! $preserve) {
            @rmdir($directory);
        }

        return true;
    }

    /**
     * Remove all of the directories within a given directory.
     *
     * @param  string  $directory
     * @return bool
     */
    public function deleteDirectories($directory)
    {
        $allDirectories = $this->directories($directory);

        if (! empty($allDirectories)) {
            foreach ($allDirectories as $directoryName) {
                $this->deleteDirectory($directoryName);
            }

            return true;
        }

        return false;
    }

    /**
     * Empty the specified directory of all files and folders.
     *
     * @param  string  $directory
     * @return bool
     */
    public function cleanDirectory($directory)
    {
        return $this->deleteDirectory($directory, true);
    }
}<|MERGE_RESOLUTION|>--- conflicted
+++ resolved
@@ -322,15 +322,12 @@
      */
     public function guessExtension($path)
     {
-<<<<<<< HEAD
-=======
         if (! class_exists(MimeTypes::class)) {
             throw new RuntimeException(
                 'To enable support for guessing extensions, please install the symfony/mime package.'
             );
         }
 
->>>>>>> cf2644f2
         return (new MimeTypes)->getExtensions($this->mimeType($path))[0] ?? null;
     }
 
