<?php

namespace Illuminate\Foundation\Console;

use Illuminate\Console\Command;
use Illuminate\Console\ConfirmableTrait;

class KeyGenerateCommand extends Command
{
    use ConfirmableTrait;

    /**
     * The name and signature of the console command.
     *
     * @var string
     */
    protected $signature = 'key:generate
                    {--show : Display the key instead of modifying files}
                    {--force : Force the operation to run when in production}';

    /**
     * The console command description.
     *
     * @var string
     */
    protected $description = 'Set the application key';

    /**
     * Execute the console command.
     *
     * @return void
     */
    public function fire()
    {
        $key = $this->generateRandomKey();

        if ($this->option('show')) {
            return $this->line('<comment>'.$key.'</comment>');
        }

        // Next, we will replace the application key in the environment file so it is
        // automatically setup for this developer. This key gets generated using a
        // secure random byte generator and is later base64 encoded for storage.
        if (! $this->setKeyInEnvironmentFile($key)) {
            return;
        }

        $this->laravel['config']['app.key'] = $key;

        $this->info("Application key [$key] set successfully.");
    }

    /**
     * Set the application key in the environment file.
     *
     * @param  string  $key
     * @return bool
     */
    protected function setKeyInEnvironmentFile($key)
    {
<<<<<<< HEAD
        $currentKey = $this->laravel['config']['app.key'];

        if (strlen($currentKey) !== 0 && (! $this->confirmToProceed())) {
            return false;
        }

        $this->writeNewEnvironmentFileWith($key);

        return true;
    }

    /**
     * Write a new environment file with the given key.
     *
     * @param  string  $key
     * @return void
     */
    protected function writeNewEnvironmentFileWith($key)
    {
        file_put_contents($this->laravel->environmentFilePath(), str_replace(
            'APP_KEY='.$this->laravel['config']['app.key'],
=======
        file_put_contents($this->laravel->environmentFilePath(), preg_replace(
            $this->keyReplacementPattern(),
>>>>>>> 7839ef63
            'APP_KEY='.$key,
            file_get_contents($this->laravel->environmentFilePath())
        ));
    }

    /**
     * Generate a random key for the application.
     *
     * @return string
     */
    protected function generateRandomKey()
    {
        return 'base64:'.base64_encode(random_bytes(
            $this->laravel['config']['app.cipher'] == 'AES-128-CBC' ? 16 : 32
        ));
    }

    /**
     * Get a regex pattern that will match env APP_KEY with any random key.
     *
     * @return string
     */
    protected function keyReplacementPattern()
    {
        $escaped = preg_quote('='.$this->laravel['config']['app.key'], '/');

        return "/^APP_KEY{$escaped}/m";
    }
}<|MERGE_RESOLUTION|>--- conflicted
+++ resolved
@@ -51,6 +51,18 @@
     }
 
     /**
+     * Generate a random key for the application.
+     *
+     * @return string
+     */
+    protected function generateRandomKey()
+    {
+        return 'base64:'.base64_encode(random_bytes(
+            $this->laravel['config']['app.cipher'] == 'AES-128-CBC' ? 16 : 32
+        ));
+    }
+
+    /**
      * Set the application key in the environment file.
      *
      * @param  string  $key
@@ -58,7 +70,6 @@
      */
     protected function setKeyInEnvironmentFile($key)
     {
-<<<<<<< HEAD
         $currentKey = $this->laravel['config']['app.key'];
 
         if (strlen($currentKey) !== 0 && (! $this->confirmToProceed())) {
@@ -78,26 +89,10 @@
      */
     protected function writeNewEnvironmentFileWith($key)
     {
-        file_put_contents($this->laravel->environmentFilePath(), str_replace(
-            'APP_KEY='.$this->laravel['config']['app.key'],
-=======
         file_put_contents($this->laravel->environmentFilePath(), preg_replace(
             $this->keyReplacementPattern(),
->>>>>>> 7839ef63
             'APP_KEY='.$key,
             file_get_contents($this->laravel->environmentFilePath())
-        ));
-    }
-
-    /**
-     * Generate a random key for the application.
-     *
-     * @return string
-     */
-    protected function generateRandomKey()
-    {
-        return 'base64:'.base64_encode(random_bytes(
-            $this->laravel['config']['app.cipher'] == 'AES-128-CBC' ? 16 : 32
         ));
     }
 
