<?php

use Illuminate\Support\Str;
use Illuminate\Container\Container;
use Illuminate\Contracts\Auth\Access\Gate;

if (! function_exists('abort')) {
    /**
     * Throw an HttpException with the given data.
     *
     * @param  int     $code
     * @param  string  $message
     * @param  array   $headers
     * @return void
     *
     * @throws \Symfony\Component\HttpKernel\Exception\HttpException
     * @throws \Symfony\Component\HttpKernel\Exception\NotFoundHttpException
     */
    function abort($code, $message = '', array $headers = [])
    {
        return app()->abort($code, $message, $headers);
    }
}

if (! function_exists('action')) {
    /**
     * Generate a URL to a controller action.
     *
     * @param  string  $name
     * @param  array   $parameters
     * @param  bool    $absolute
     * @return string
     */
    function action($name, $parameters = [], $absolute = true)
    {
        return app('url')->action($name, $parameters, $absolute);
    }
}

if (! function_exists('app')) {
    /**
     * Get the available container instance.
     *
     * @param  string  $make
     * @param  array   $parameters
     * @return mixed|\Illuminate\Foundation\Application
     */
    function app($make = null, $parameters = [])
    {
        if (is_null($make)) {
            return Container::getInstance();
        }

        return Container::getInstance()->make($make, $parameters);
    }
}

if (! function_exists('app_path')) {
    /**
     * Get the path to the application folder.
     *
     * @param  string  $path
     * @return string
     */
    function app_path($path = '')
    {
        return app('path').($path ? DIRECTORY_SEPARATOR.$path : $path);
    }
}

if (! function_exists('asset')) {
    /**
     * Generate an asset path for the application.
     *
     * @param  string  $path
     * @param  bool    $secure
     * @return string
     */
    function asset($path, $secure = null)
    {
        return app('url')->asset($path, $secure);
    }
}

if (! function_exists('auth')) {
    /**
     * Get the available auth instance.
     *
     * @return \Illuminate\Contracts\Auth\Guard
     */
    function auth()
    {
        return app('Illuminate\Contracts\Auth\Guard');
    }
}

if (! function_exists('back')) {
    /**
     * Create a new redirect response to the previous location.
     *
     * @param  int    $status
     * @param  array  $headers
     * @return \Illuminate\Http\RedirectResponse
     */
    function back($status = 302, $headers = [])
    {
        return app('redirect')->back($status, $headers);
    }
}

if (! function_exists('base_path')) {
    /**
     * Get the path to the base of the install.
     *
     * @param  string  $path
     * @return string
     */
    function base_path($path = '')
    {
        return app()->basePath().($path ? DIRECTORY_SEPARATOR.$path : $path);
    }
}

if (! function_exists('bcrypt')) {
    /**
     * Hash the given value.
     *
     * @param  string  $value
     * @param  array   $options
     * @return string
     */
    function bcrypt($value, $options = [])
    {
        return app('hash')->make($value, $options);
    }
}

if (! function_exists('config')) {
    /**
     * Get / set the specified configuration value.
     *
     * If an array is passed as the key, we will assume you want to set an array of values.
     *
     * @param  array|string  $key
     * @param  mixed  $default
     * @return mixed
     */
    function config($key = null, $default = null)
    {
        if (is_null($key)) {
            return app('config');
        }

        if (is_array($key)) {
            return app('config')->set($key);
        }

        return app('config')->get($key, $default);
    }
}

if (! function_exists('config_path')) {
    /**
     * Get the configuration path.
     *
     * @param  string  $path
     * @return string
     */
    function config_path($path = '')
    {
        return app()->make('path.config').($path ? DIRECTORY_SEPARATOR.$path : $path);
    }
}

if (! function_exists('cookie')) {
    /**
     * Create a new cookie instance.
     *
     * @param  string  $name
     * @param  string  $value
     * @param  int     $minutes
     * @param  string  $path
     * @param  string  $domain
     * @param  bool    $secure
     * @param  bool    $httpOnly
     * @return \Symfony\Component\HttpFoundation\Cookie
     */
    function cookie($name = null, $value = null, $minutes = 0, $path = null, $domain = null, $secure = false, $httpOnly = true)
    {
        $cookie = app('Illuminate\Contracts\Cookie\Factory');

        if (is_null($name)) {
            return $cookie;
        }

        return $cookie->make($name, $value, $minutes, $path, $domain, $secure, $httpOnly);
    }
}

if (! function_exists('csrf_field')) {
    /**
     * Generate a CSRF token form field.
     *
     * @return string
     */
    function csrf_field()
    {
        return new Illuminate\View\Expression('<input type="hidden" name="_token" value="'.csrf_token().'">');
    }
}

if (! function_exists('csrf_token')) {
    /**
     * Get the CSRF token value.
     *
     * @return string
     *
     * @throws RuntimeException
     */
    function csrf_token()
    {
        $session = app('session');

        if (isset($session)) {
            return $session->getToken();
        }

        throw new RuntimeException('Application session store not set.');
    }
}

if (! function_exists('database_path')) {
    /**
     * Get the database path.
     *
     * @param  string  $path
     * @return string
     */
    function database_path($path = '')
    {
        return app()->databasePath().($path ? DIRECTORY_SEPARATOR.$path : $path);
    }
}

if (! function_exists('delete')) {
    /**
     * Register a new DELETE route with the router.
     *
     * @param  string  $uri
     * @param  \Closure|array|string  $action
     * @return \Illuminate\Routing\Route
     */
    function delete($uri, $action)
    {
        return app('router')->delete($uri, $action);
    }
}

if (! function_exists('elixir')) {
    /**
     * Get the path to a versioned Elixir file.
     *
     * @param  string  $file
     * @return string
     *
     * @throws \InvalidArgumentException
     */
    function elixir($file)
    {
        static $manifest = null;

        if (is_null($manifest)) {
            $manifest = json_decode(file_get_contents(public_path('build/rev-manifest.json')), true);
        }

        if (isset($manifest[$file])) {
            return '/build/'.$manifest[$file];
        }

        throw new InvalidArgumentException("File {$file} not defined in asset manifest.");
    }
}

if (! function_exists('env')) {
    /**
     * Gets the value of an environment variable. Supports boolean, empty and null.
     *
     * @param  string  $key
     * @param  mixed   $default
     * @return mixed
     */
    function env($key, $default = null)
    {
        $value = getenv($key);

        if ($value === false) {
            return value($default);
        }

        switch (strtolower($value)) {
            case 'true':
            case '(true)':
                return true;

            case 'false':
            case '(false)':
                return false;

            case 'empty':
            case '(empty)':
                return '';

            case 'null':
            case '(null)':
                return;
        }

        if (Str::startsWith($value, '"') && Str::endsWith($value, '"')) {
            return substr($value, 1, -1);
        }

        return $value;
    }
}

if (! function_exists('event')) {
    /**
     * Fire an event and call the listeners.
     *
     * @param  string|object  $event
     * @param  mixed  $payload
     * @param  bool  $halt
     * @return array|null
     */
    function event($event, $payload = [], $halt = false)
    {
        return app('events')->fire($event, $payload, $halt);
    }
}

if (! function_exists('factory')) {
    /**
     * Create a model factory builder for a given class, name, and amount.
     *
     * @param  dynamic  class|class,name|class,amount|class,name,amount
     * @return \Illuminate\Database\Eloquent\FactoryBuilder
     */
    function factory()
    {
        $factory = app('Illuminate\Database\Eloquent\Factory');

        $arguments = func_get_args();

        if (isset($arguments[1]) && is_string($arguments[1])) {
            return $factory->of($arguments[0], $arguments[1])->times(isset($arguments[2]) ? $arguments[2] : 1);
        } elseif (isset($arguments[1])) {
            return $factory->of($arguments[0])->times($arguments[1]);
        } else {
            return $factory->of($arguments[0]);
        }
    }
}

if (! function_exists('get')) {
    /**
     * Register a new GET route with the router.
     *
     * @param  string  $uri
     * @param  \Closure|array|string  $action
     * @return \Illuminate\Routing\Route
     */
    function get($uri, $action)
    {
        return app('router')->get($uri, $action);
    }
}

if (! function_exists('info')) {
    /**
     * Write some information to the log.
     *
     * @param  string  $message
     * @param  array   $context
     * @return void
     */
    function info($message, $context = [])
    {
        return app('log')->info($message, $context);
    }
}

if (! function_exists('logger')) {
    /**
     * Log a debug message to the logs.
     *
     * @param  string  $message
     * @param  array  $context
     * @return null|\Illuminate\Contracts\Logging\Log
     */
    function logger($message = null, array $context = [])
    {
        if (is_null($message)) {
            return app('log');
        }

        return app('log')->debug($message, $context);
    }
}

if (! function_exists('method_field')) {
    /**
     * Generate a form field to spoof the HTTP verb used by forms.
     *
     * @param  string  $method
     * @return string
     */
    function method_field($method)
    {
        return new Illuminate\View\Expression('<input type="hidden" name="_method" value="'.$method.'">');
    }
}

if (! function_exists('old')) {
    /**
     * Retrieve an old input item.
     *
     * @param  string  $key
     * @param  mixed   $default
     * @return mixed
     */
    function old($key = null, $default = null)
    {
        return app('request')->old($key, $default);
    }
}

if (! function_exists('patch')) {
    /**
     * Register a new PATCH route with the router.
     *
     * @param  string  $uri
     * @param  \Closure|array|string  $action
     * @return \Illuminate\Routing\Route
     */
    function patch($uri, $action)
    {
        return app('router')->patch($uri, $action);
    }
}

if (! function_exists('policy')) {
    /**
     * Get a policy instance for a given class.
     *
     * @param  object|string  $class
     * @return mixed
     *
     * @throws \InvalidArgumentException
     */
    function policy($class)
    {
        return app(Gate::class)->getPolicyFor($class);
    }
}

if (! function_exists('post')) {
    /**
     * Register a new POST route with the router.
     *
     * @param  string  $uri
     * @param  \Closure|array|string  $action
     * @return \Illuminate\Routing\Route
     */
    function post($uri, $action)
    {
        return app('router')->post($uri, $action);
    }
}

if (! function_exists('public_path')) {
    /**
     * Get the path to the public folder.
     *
     * @param  string  $path
     * @return string
     */
    function public_path($path = '')
    {
        return app()->make('path.public').($path ? DIRECTORY_SEPARATOR.$path : $path);
    }
}

if (! function_exists('put')) {
    /**
     * Register a new PUT route with the router.
     *
     * @param  string  $uri
     * @param  \Closure|array|string  $action
     * @return \Illuminate\Routing\Route
     */
    function put($uri, $action)
    {
        return app('router')->put($uri, $action);
    }
}

if (! function_exists('redirect')) {
    /**
     * Get an instance of the redirector.
     *
     * @param  string|null  $to
     * @param  int     $status
     * @param  array   $headers
     * @param  bool    $secure
     * @return \Illuminate\Routing\Redirector|\Illuminate\Http\RedirectResponse
     */
    function redirect($to = null, $status = 302, $headers = [], $secure = null)
    {
        if (is_null($to)) {
            return app('redirect');
        }

        return app('redirect')->to($to, $status, $headers, $secure);
    }
}

if (! function_exists('request')) {
    /**
     * Get an instance of the current request or an input item from the request.
     *
     * @param  string  $key
     * @param  mixed   $default
     * @return \Illuminate\Http\Request|string|array
     */
    function request($key = null, $default = null)
    {
        if (is_null($key)) {
            return app('request');
        }

        return app('request')->input($key, $default);
    }
}

if (! function_exists('resource')) {
    /**
     * Route a resource to a controller.
     *
     * @param  string  $name
     * @param  string  $controller
     * @param  array   $options
     * @return void
     */
    function resource($name, $controller, array $options = [])
    {
        return app('router')->resource($name, $controller, $options);
    }
}

if (! function_exists('response')) {
    /**
     * Return a new response from the application.
     *
     * @param  string  $content
     * @param  int     $status
     * @param  array   $headers
     * @return \Symfony\Component\HttpFoundation\Response|\Illuminate\Contracts\Routing\ResponseFactory
     */
    function response($content = '', $status = 200, array $headers = [])
    {
        $factory = app('Illuminate\Contracts\Routing\ResponseFactory');

        if (func_num_args() === 0) {
            return $factory;
        }

        return $factory->make($content, $status, $headers);
    }
}

if (! function_exists('route')) {
    /**
     * Generate a URL to a named route.
     *
     * @param  string  $name
     * @param  array   $parameters
     * @param  bool    $absolute
     * @param  \Illuminate\Routing\Route  $route
     * @return string
     */
    function route($name, $parameters = [], $absolute = true, $route = null)
    {
        return app('url')->route($name, $parameters, $absolute, $route);
    }
}

if (! function_exists('secure_asset')) {
    /**
     * Generate an asset path for the application.
     *
     * @param  string  $path
     * @return string
     */
    function secure_asset($path)
    {
        return asset($path, true);
    }
}

if (! function_exists('secure_url')) {
    /**
     * Generate a HTTPS url for the application.
     *
     * @param  string  $path
     * @param  mixed   $parameters
     * @return string
     */
    function secure_url($path, $parameters = [])
    {
        return url($path, $parameters, true);
    }
}

if (! function_exists('session')) {
    /**
     * Get / set the specified session value.
     *
     * If an array is passed as the key, we will assume you want to set an array of values.
     *
     * @param  array|string  $key
     * @param  mixed  $default
     * @return mixed
     */
    function session($key = null, $default = null)
    {
        if (is_null($key)) {
            return app('session');
        }

        if (is_array($key)) {
            return app('session')->put($key);
        }

        return app('session')->get($key, $default);
    }
}

if (! function_exists('storage_path')) {
    /**
     * Get the path to the storage folder.
     *
     * @param  string  $path
     * @return string
     */
    function storage_path($path = '')
    {
        return app('path.storage').($path ? DIRECTORY_SEPARATOR.$path : $path);
    }
}

if (! function_exists('trans')) {
    /**
     * Translate the given message.
     *
     * @param  string  $id
     * @param  array   $parameters
     * @param  string  $domain
     * @param  string  $locale
     * @return string
     */
    function trans($id = null, $parameters = [], $domain = 'messages', $locale = null)
    {
        if (is_null($id)) {
            return app('translator');
        }

        return app('translator')->trans($id, $parameters, $domain, $locale);
    }
}

if (! function_exists('trans_choice')) {
    /**
     * Translates the given message based on a count.
     *
     * @param  string  $id
     * @param  int     $number
     * @param  array   $parameters
     * @param  string  $domain
     * @param  string  $locale
     * @return string
     */
    function trans_choice($id, $number, array $parameters = [], $domain = 'messages', $locale = null)
    {
        return app('translator')->transChoice($id, $number, $parameters, $domain, $locale);
    }
}

if (! function_exists('url')) {
    /**
     * Generate a url for the application.
     *
     * @param  string  $path
     * @param  mixed   $parameters
     * @param  bool    $secure
     * @return string
     */
    function url($path = null, $parameters = [], $secure = null)
    {
        return app('Illuminate\Contracts\Routing\UrlGenerator')->to($path, $parameters, $secure);
    }
}

if (! function_exists('view')) {
    /**
     * Get the evaluated view contents for the given view.
     *
     * @param  string  $view
     * @param  array   $data
     * @param  array   $mergeData
     * @return \Illuminate\View\View
     */
    function view($view = null, $data = [], $mergeData = [])
    {
        $factory = app('Illuminate\Contracts\View\Factory');

        if (func_num_args() === 0) {
            return $factory;
        }

        return $factory->make($view, $data, $mergeData);
    }
<<<<<<< HEAD
}

if (! function_exists('env')) {
    /**
     * Gets the value of an environment variable. Supports boolean, empty and null.
     *
     * @param  string  $key
     * @param  mixed   $default
     * @return mixed
     */
    function env($key, $default = null)
    {
        $value = getenv($key);

        if ($value === false) {
            return value($default);
        }

        switch (strtolower($value)) {
            case 'true':
            case '(true)':
                return true;

            case 'false':
            case '(false)':
                return false;

            case 'empty':
            case '(empty)':
                return '';

            case 'null':
            case '(null)':
                return;
        }

        if (Str::startsWith($value, '"') && Str::endsWith($value, '"')) {
            return substr($value, 1, -1);
        }

        return $value;
    }
}

if (! function_exists('event')) {
    /**
     * Fire an event and call the listeners.
     *
     * @param  string|object  $event
     * @param  mixed  $payload
     * @param  bool  $halt
     * @return array|null
     */
    function event($event, $payload = [], $halt = false)
    {
        return app('events')->fire($event, $payload, $halt);
    }
}

if (! function_exists('elixir')) {
    /**
     * Get the path to a versioned Elixir file.
     *
     * @param  string  $file
     * @return string
     *
     * @throws \InvalidArgumentException
     */
    function elixir($file)
    {
        static $manifest = null;

        if (is_null($manifest)) {
            $manifest = json_decode(file_get_contents(public_path('build/rev-manifest.json')), true);
        }

        if (isset($manifest[$file])) {
            return asset('build/'.$manifest[$file]);
        }

        throw new InvalidArgumentException("File {$file} not defined in asset manifest.");
    }
=======
>>>>>>> d15bc891
}<|MERGE_RESOLUTION|>--- conflicted
+++ resolved
@@ -729,89 +729,4 @@
 
         return $factory->make($view, $data, $mergeData);
     }
-<<<<<<< HEAD
-}
-
-if (! function_exists('env')) {
-    /**
-     * Gets the value of an environment variable. Supports boolean, empty and null.
-     *
-     * @param  string  $key
-     * @param  mixed   $default
-     * @return mixed
-     */
-    function env($key, $default = null)
-    {
-        $value = getenv($key);
-
-        if ($value === false) {
-            return value($default);
-        }
-
-        switch (strtolower($value)) {
-            case 'true':
-            case '(true)':
-                return true;
-
-            case 'false':
-            case '(false)':
-                return false;
-
-            case 'empty':
-            case '(empty)':
-                return '';
-
-            case 'null':
-            case '(null)':
-                return;
-        }
-
-        if (Str::startsWith($value, '"') && Str::endsWith($value, '"')) {
-            return substr($value, 1, -1);
-        }
-
-        return $value;
-    }
-}
-
-if (! function_exists('event')) {
-    /**
-     * Fire an event and call the listeners.
-     *
-     * @param  string|object  $event
-     * @param  mixed  $payload
-     * @param  bool  $halt
-     * @return array|null
-     */
-    function event($event, $payload = [], $halt = false)
-    {
-        return app('events')->fire($event, $payload, $halt);
-    }
-}
-
-if (! function_exists('elixir')) {
-    /**
-     * Get the path to a versioned Elixir file.
-     *
-     * @param  string  $file
-     * @return string
-     *
-     * @throws \InvalidArgumentException
-     */
-    function elixir($file)
-    {
-        static $manifest = null;
-
-        if (is_null($manifest)) {
-            $manifest = json_decode(file_get_contents(public_path('build/rev-manifest.json')), true);
-        }
-
-        if (isset($manifest[$file])) {
-            return asset('build/'.$manifest[$file]);
-        }
-
-        throw new InvalidArgumentException("File {$file} not defined in asset manifest.");
-    }
-=======
->>>>>>> d15bc891
 }