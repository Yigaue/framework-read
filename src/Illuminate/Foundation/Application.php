--- conflicted
+++ resolved
@@ -20,11 +20,7 @@
 	 *
 	 * @var string
 	 */
-<<<<<<< HEAD
 	const VERSION = '5.1-dev';
-=======
-	const VERSION = '5.0.13';
->>>>>>> c263240d
 
 	/**
 	 * The base path for the Laravel installation.
