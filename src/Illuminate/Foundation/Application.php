<?php

namespace Illuminate\Foundation;

use Closure;
use Illuminate\Container\Container;
use Illuminate\Contracts\Foundation\Application as ApplicationContract;
use Illuminate\Contracts\Foundation\CachesConfiguration;
use Illuminate\Contracts\Foundation\CachesRoutes;
use Illuminate\Contracts\Http\Kernel as HttpKernelContract;
use Illuminate\Events\EventServiceProvider;
use Illuminate\Filesystem\Filesystem;
use Illuminate\Foundation\Bootstrap\LoadEnvironmentVariables;
use Illuminate\Foundation\Events\LocaleUpdated;
use Illuminate\Http\Request;
use Illuminate\Log\LogServiceProvider;
use Illuminate\Routing\RoutingServiceProvider;
use Illuminate\Support\Arr;
use Illuminate\Support\Collection;
use Illuminate\Support\Env;
use Illuminate\Support\ServiceProvider;
use Illuminate\Support\Str;
use RuntimeException;
use Symfony\Component\HttpFoundation\Request as SymfonyRequest;
use Symfony\Component\HttpKernel\Exception\HttpException;
use Symfony\Component\HttpKernel\Exception\NotFoundHttpException;
use Symfony\Component\HttpKernel\HttpKernelInterface;

class Application extends Container implements ApplicationContract, CachesConfiguration, CachesRoutes, HttpKernelInterface
{
    /**
     * The Laravel framework version.
     *
     * @var string
     */
<<<<<<< HEAD
    const VERSION = '7.22.3';
=======
    const VERSION = '6.18.31';
>>>>>>> a7318244

    /**
     * The base path for the Laravel installation.
     *
     * @var string
     */
    protected $basePath;

    /**
     * Indicates if the application has been bootstrapped before.
     *
     * @var bool
     */
    protected $hasBeenBootstrapped = false;

    /**
     * Indicates if the application has "booted".
     *
     * @var bool
     */
    protected $booted = false;

    /**
     * The array of booting callbacks.
     *
     * @var callable[]
     */
    protected $bootingCallbacks = [];

    /**
     * The array of booted callbacks.
     *
     * @var callable[]
     */
    protected $bootedCallbacks = [];

    /**
     * The array of terminating callbacks.
     *
     * @var callable[]
     */
    protected $terminatingCallbacks = [];

    /**
     * All of the registered service providers.
     *
     * @var \Illuminate\Support\ServiceProvider[]
     */
    protected $serviceProviders = [];

    /**
     * The names of the loaded service providers.
     *
     * @var array
     */
    protected $loadedProviders = [];

    /**
     * The deferred services and their providers.
     *
     * @var array
     */
    protected $deferredServices = [];

    /**
     * The custom application path defined by the developer.
     *
     * @var string
     */
    protected $appPath;

    /**
     * The custom database path defined by the developer.
     *
     * @var string
     */
    protected $databasePath;

    /**
     * The custom storage path defined by the developer.
     *
     * @var string
     */
    protected $storagePath;

    /**
     * The custom environment path defined by the developer.
     *
     * @var string
     */
    protected $environmentPath;

    /**
     * The environment file to load during bootstrapping.
     *
     * @var string
     */
    protected $environmentFile = '.env';

    /**
     * Indicates if the application is running in the console.
     *
     * @var bool|null
     */
    protected $isRunningInConsole;

    /**
     * The application namespace.
     *
     * @var string
     */
    protected $namespace;

    /**
     * The prefixes of absolute cache paths for use during normalization.
     *
     * @var array
     */
    protected $absoluteCachePathPrefixes = ['/', '\\'];

    /**
     * Create a new Illuminate application instance.
     *
     * @param  string|null  $basePath
     * @return void
     */
    public function __construct($basePath = null)
    {
        if ($basePath) {
            $this->setBasePath($basePath);
        }

        $this->registerBaseBindings();
        $this->registerBaseServiceProviders();
        $this->registerCoreContainerAliases();
    }

    /**
     * Get the version number of the application.
     *
     * @return string
     */
    public function version()
    {
        return static::VERSION;
    }

    /**
     * Register the basic bindings into the container.
     *
     * @return void
     */
    protected function registerBaseBindings()
    {
        static::setInstance($this);

        $this->instance('app', $this);

        $this->instance(Container::class, $this);
        $this->singleton(Mix::class);

        $this->singleton(PackageManifest::class, function () {
            return new PackageManifest(
                new Filesystem, $this->basePath(), $this->getCachedPackagesPath()
            );
        });
    }

    /**
     * Register all of the base service providers.
     *
     * @return void
     */
    protected function registerBaseServiceProviders()
    {
        $this->register(new EventServiceProvider($this));
        $this->register(new LogServiceProvider($this));
        $this->register(new RoutingServiceProvider($this));
    }

    /**
     * Run the given array of bootstrap classes.
     *
     * @param  string[]  $bootstrappers
     * @return void
     */
    public function bootstrapWith(array $bootstrappers)
    {
        $this->hasBeenBootstrapped = true;

        foreach ($bootstrappers as $bootstrapper) {
            $this['events']->dispatch('bootstrapping: '.$bootstrapper, [$this]);

            $this->make($bootstrapper)->bootstrap($this);

            $this['events']->dispatch('bootstrapped: '.$bootstrapper, [$this]);
        }
    }

    /**
     * Register a callback to run after loading the environment.
     *
     * @param  \Closure  $callback
     * @return void
     */
    public function afterLoadingEnvironment(Closure $callback)
    {
        return $this->afterBootstrapping(
            LoadEnvironmentVariables::class, $callback
        );
    }

    /**
     * Register a callback to run before a bootstrapper.
     *
     * @param  string  $bootstrapper
     * @param  \Closure  $callback
     * @return void
     */
    public function beforeBootstrapping($bootstrapper, Closure $callback)
    {
        $this['events']->listen('bootstrapping: '.$bootstrapper, $callback);
    }

    /**
     * Register a callback to run after a bootstrapper.
     *
     * @param  string  $bootstrapper
     * @param  \Closure  $callback
     * @return void
     */
    public function afterBootstrapping($bootstrapper, Closure $callback)
    {
        $this['events']->listen('bootstrapped: '.$bootstrapper, $callback);
    }

    /**
     * Determine if the application has been bootstrapped before.
     *
     * @return bool
     */
    public function hasBeenBootstrapped()
    {
        return $this->hasBeenBootstrapped;
    }

    /**
     * Set the base path for the application.
     *
     * @param  string  $basePath
     * @return $this
     */
    public function setBasePath($basePath)
    {
        $this->basePath = rtrim($basePath, '\/');

        $this->bindPathsInContainer();

        return $this;
    }

    /**
     * Bind all of the application paths in the container.
     *
     * @return void
     */
    protected function bindPathsInContainer()
    {
        $this->instance('path', $this->path());
        $this->instance('path.base', $this->basePath());
        $this->instance('path.lang', $this->langPath());
        $this->instance('path.config', $this->configPath());
        $this->instance('path.public', $this->publicPath());
        $this->instance('path.storage', $this->storagePath());
        $this->instance('path.database', $this->databasePath());
        $this->instance('path.resources', $this->resourcePath());
        $this->instance('path.bootstrap', $this->bootstrapPath());
    }

    /**
     * Get the path to the application "app" directory.
     *
     * @param  string  $path
     * @return string
     */
    public function path($path = '')
    {
        $appPath = $this->appPath ?: $this->basePath.DIRECTORY_SEPARATOR.'app';

        return $appPath.($path ? DIRECTORY_SEPARATOR.$path : $path);
    }

    /**
     * Set the application directory.
     *
     * @param  string  $path
     * @return $this
     */
    public function useAppPath($path)
    {
        $this->appPath = $path;

        $this->instance('path', $path);

        return $this;
    }

    /**
     * Get the base path of the Laravel installation.
     *
     * @param  string  $path Optionally, a path to append to the base path
     * @return string
     */
    public function basePath($path = '')
    {
        return $this->basePath.($path ? DIRECTORY_SEPARATOR.$path : $path);
    }

    /**
     * Get the path to the bootstrap directory.
     *
     * @param  string  $path Optionally, a path to append to the bootstrap path
     * @return string
     */
    public function bootstrapPath($path = '')
    {
        return $this->basePath.DIRECTORY_SEPARATOR.'bootstrap'.($path ? DIRECTORY_SEPARATOR.$path : $path);
    }

    /**
     * Get the path to the application configuration files.
     *
     * @param  string  $path Optionally, a path to append to the config path
     * @return string
     */
    public function configPath($path = '')
    {
        return $this->basePath.DIRECTORY_SEPARATOR.'config'.($path ? DIRECTORY_SEPARATOR.$path : $path);
    }

    /**
     * Get the path to the database directory.
     *
     * @param  string  $path Optionally, a path to append to the database path
     * @return string
     */
    public function databasePath($path = '')
    {
        return ($this->databasePath ?: $this->basePath.DIRECTORY_SEPARATOR.'database').($path ? DIRECTORY_SEPARATOR.$path : $path);
    }

    /**
     * Set the database directory.
     *
     * @param  string  $path
     * @return $this
     */
    public function useDatabasePath($path)
    {
        $this->databasePath = $path;

        $this->instance('path.database', $path);

        return $this;
    }

    /**
     * Get the path to the language files.
     *
     * @return string
     */
    public function langPath()
    {
        return $this->resourcePath().DIRECTORY_SEPARATOR.'lang';
    }

    /**
     * Get the path to the public / web directory.
     *
     * @return string
     */
    public function publicPath()
    {
        return $this->basePath.DIRECTORY_SEPARATOR.'public';
    }

    /**
     * Get the path to the storage directory.
     *
     * @return string
     */
    public function storagePath()
    {
        return $this->storagePath ?: $this->basePath.DIRECTORY_SEPARATOR.'storage';
    }

    /**
     * Set the storage directory.
     *
     * @param  string  $path
     * @return $this
     */
    public function useStoragePath($path)
    {
        $this->storagePath = $path;

        $this->instance('path.storage', $path);

        return $this;
    }

    /**
     * Get the path to the resources directory.
     *
     * @param  string  $path
     * @return string
     */
    public function resourcePath($path = '')
    {
        return $this->basePath.DIRECTORY_SEPARATOR.'resources'.($path ? DIRECTORY_SEPARATOR.$path : $path);
    }

    /**
     * Get the path to the environment file directory.
     *
     * @return string
     */
    public function environmentPath()
    {
        return $this->environmentPath ?: $this->basePath;
    }

    /**
     * Set the directory for the environment file.
     *
     * @param  string  $path
     * @return $this
     */
    public function useEnvironmentPath($path)
    {
        $this->environmentPath = $path;

        return $this;
    }

    /**
     * Set the environment file to be loaded during bootstrapping.
     *
     * @param  string  $file
     * @return $this
     */
    public function loadEnvironmentFrom($file)
    {
        $this->environmentFile = $file;

        return $this;
    }

    /**
     * Get the environment file the application is using.
     *
     * @return string
     */
    public function environmentFile()
    {
        return $this->environmentFile ?: '.env';
    }

    /**
     * Get the fully qualified path to the environment file.
     *
     * @return string
     */
    public function environmentFilePath()
    {
        return $this->environmentPath().DIRECTORY_SEPARATOR.$this->environmentFile();
    }

    /**
     * Get or check the current application environment.
     *
     * @param  string|array  $environments
     * @return string|bool
     */
    public function environment(...$environments)
    {
        if (count($environments) > 0) {
            $patterns = is_array($environments[0]) ? $environments[0] : $environments;

            return Str::is($patterns, $this['env']);
        }

        return $this['env'];
    }

    /**
     * Determine if application is in local environment.
     *
     * @return bool
     */
    public function isLocal()
    {
        return $this['env'] === 'local';
    }

    /**
     * Determine if application is in production environment.
     *
     * @return bool
     */
    public function isProduction()
    {
        return $this['env'] === 'production';
    }

    /**
     * Detect the application's current environment.
     *
     * @param  \Closure  $callback
     * @return string
     */
    public function detectEnvironment(Closure $callback)
    {
        $args = $_SERVER['argv'] ?? null;

        return $this['env'] = (new EnvironmentDetector)->detect($callback, $args);
    }

    /**
     * Determine if the application is running in the console.
     *
     * @return bool
     */
    public function runningInConsole()
    {
        if ($this->isRunningInConsole === null) {
            $this->isRunningInConsole = Env::get('APP_RUNNING_IN_CONSOLE') ?? (\PHP_SAPI === 'cli' || \PHP_SAPI === 'phpdbg');
        }

        return $this->isRunningInConsole;
    }

    /**
     * Determine if the application is running unit tests.
     *
     * @return bool
     */
    public function runningUnitTests()
    {
        return $this['env'] === 'testing';
    }

    /**
     * Register all of the configured providers.
     *
     * @return void
     */
    public function registerConfiguredProviders()
    {
        $providers = Collection::make($this->config['app.providers'])
                        ->partition(function ($provider) {
                            return strpos($provider, 'Illuminate\\') === 0;
                        });

        $providers->splice(1, 0, [$this->make(PackageManifest::class)->providers()]);

        (new ProviderRepository($this, new Filesystem, $this->getCachedServicesPath()))
                    ->load($providers->collapse()->toArray());
    }

    /**
     * Register a service provider with the application.
     *
     * @param  \Illuminate\Support\ServiceProvider|string  $provider
     * @param  bool  $force
     * @return \Illuminate\Support\ServiceProvider
     */
    public function register($provider, $force = false)
    {
        if (($registered = $this->getProvider($provider)) && ! $force) {
            return $registered;
        }

        // If the given "provider" is a string, we will resolve it, passing in the
        // application instance automatically for the developer. This is simply
        // a more convenient way of specifying your service provider classes.
        if (is_string($provider)) {
            $provider = $this->resolveProvider($provider);
        }

        $provider->register();

        // If there are bindings / singletons set as properties on the provider we
        // will spin through them and register them with the application, which
        // serves as a convenience layer while registering a lot of bindings.
        if (property_exists($provider, 'bindings')) {
            foreach ($provider->bindings as $key => $value) {
                $this->bind($key, $value);
            }
        }

        if (property_exists($provider, 'singletons')) {
            foreach ($provider->singletons as $key => $value) {
                $this->singleton($key, $value);
            }
        }

        $this->markAsRegistered($provider);

        // If the application has already booted, we will call this boot method on
        // the provider class so it has an opportunity to do its boot logic and
        // will be ready for any usage by this developer's application logic.
        if ($this->isBooted()) {
            $this->bootProvider($provider);
        }

        return $provider;
    }

    /**
     * Get the registered service provider instance if it exists.
     *
     * @param  \Illuminate\Support\ServiceProvider|string  $provider
     * @return \Illuminate\Support\ServiceProvider|null
     */
    public function getProvider($provider)
    {
        return array_values($this->getProviders($provider))[0] ?? null;
    }

    /**
     * Get the registered service provider instances if any exist.
     *
     * @param  \Illuminate\Support\ServiceProvider|string  $provider
     * @return array
     */
    public function getProviders($provider)
    {
        $name = is_string($provider) ? $provider : get_class($provider);

        return Arr::where($this->serviceProviders, function ($value) use ($name) {
            return $value instanceof $name;
        });
    }

    /**
     * Resolve a service provider instance from the class name.
     *
     * @param  string  $provider
     * @return \Illuminate\Support\ServiceProvider
     */
    public function resolveProvider($provider)
    {
        return new $provider($this);
    }

    /**
     * Mark the given provider as registered.
     *
     * @param  \Illuminate\Support\ServiceProvider  $provider
     * @return void
     */
    protected function markAsRegistered($provider)
    {
        $this->serviceProviders[] = $provider;

        $this->loadedProviders[get_class($provider)] = true;
    }

    /**
     * Load and boot all of the remaining deferred providers.
     *
     * @return void
     */
    public function loadDeferredProviders()
    {
        // We will simply spin through each of the deferred providers and register each
        // one and boot them if the application has booted. This should make each of
        // the remaining services available to this application for immediate use.
        foreach ($this->deferredServices as $service => $provider) {
            $this->loadDeferredProvider($service);
        }

        $this->deferredServices = [];
    }

    /**
     * Load the provider for a deferred service.
     *
     * @param  string  $service
     * @return void
     */
    public function loadDeferredProvider($service)
    {
        if (! $this->isDeferredService($service)) {
            return;
        }

        $provider = $this->deferredServices[$service];

        // If the service provider has not already been loaded and registered we can
        // register it with the application and remove the service from this list
        // of deferred services, since it will already be loaded on subsequent.
        if (! isset($this->loadedProviders[$provider])) {
            $this->registerDeferredProvider($provider, $service);
        }
    }

    /**
     * Register a deferred provider and service.
     *
     * @param  string  $provider
     * @param  string|null  $service
     * @return void
     */
    public function registerDeferredProvider($provider, $service = null)
    {
        // Once the provider that provides the deferred service has been registered we
        // will remove it from our local list of the deferred services with related
        // providers so that this container does not try to resolve it out again.
        if ($service) {
            unset($this->deferredServices[$service]);
        }

        $this->register($instance = new $provider($this));

        if (! $this->isBooted()) {
            $this->booting(function () use ($instance) {
                $this->bootProvider($instance);
            });
        }
    }

    /**
     * Resolve the given type from the container.
     *
     * @param  string  $abstract
     * @param  array  $parameters
     * @return mixed
     */
    public function make($abstract, array $parameters = [])
    {
        $this->loadDeferredProviderIfNeeded($abstract = $this->getAlias($abstract));

        return parent::make($abstract, $parameters);
    }

    /**
     * Resolve the given type from the container.
     *
     * @param  string  $abstract
     * @param  array  $parameters
     * @param  bool  $raiseEvents
     * @return mixed
     */
    protected function resolve($abstract, $parameters = [], $raiseEvents = true)
    {
        $this->loadDeferredProviderIfNeeded($abstract = $this->getAlias($abstract));

        return parent::resolve($abstract, $parameters, $raiseEvents);
    }

    /**
     * Load the deferred provider if the given type is a deferred service and the instance has not been loaded.
     *
     * @param  string  $abstract
     * @return void
     */
    protected function loadDeferredProviderIfNeeded($abstract)
    {
        if ($this->isDeferredService($abstract) && ! isset($this->instances[$abstract])) {
            $this->loadDeferredProvider($abstract);
        }
    }

    /**
     * Determine if the given abstract type has been bound.
     *
     * @param  string  $abstract
     * @return bool
     */
    public function bound($abstract)
    {
        return $this->isDeferredService($abstract) || parent::bound($abstract);
    }

    /**
     * Determine if the application has booted.
     *
     * @return bool
     */
    public function isBooted()
    {
        return $this->booted;
    }

    /**
     * Boot the application's service providers.
     *
     * @return void
     */
    public function boot()
    {
        if ($this->isBooted()) {
            return;
        }

        // Once the application has booted we will also fire some "booted" callbacks
        // for any listeners that need to do work after this initial booting gets
        // finished. This is useful when ordering the boot-up processes we run.
        $this->fireAppCallbacks($this->bootingCallbacks);

        array_walk($this->serviceProviders, function ($p) {
            $this->bootProvider($p);
        });

        $this->booted = true;

        $this->fireAppCallbacks($this->bootedCallbacks);
    }

    /**
     * Boot the given service provider.
     *
     * @param  \Illuminate\Support\ServiceProvider  $provider
     * @return mixed
     */
    protected function bootProvider(ServiceProvider $provider)
    {
        if (method_exists($provider, 'boot')) {
            return $this->call([$provider, 'boot']);
        }
    }

    /**
     * Register a new boot listener.
     *
     * @param  callable  $callback
     * @return void
     */
    public function booting($callback)
    {
        $this->bootingCallbacks[] = $callback;
    }

    /**
     * Register a new "booted" listener.
     *
     * @param  callable  $callback
     * @return void
     */
    public function booted($callback)
    {
        $this->bootedCallbacks[] = $callback;

        if ($this->isBooted()) {
            $this->fireAppCallbacks([$callback]);
        }
    }

    /**
     * Call the booting callbacks for the application.
     *
     * @param  callable[]  $callbacks
     * @return void
     */
    protected function fireAppCallbacks(array $callbacks)
    {
        foreach ($callbacks as $callback) {
            $callback($this);
        }
    }

    /**
     * {@inheritdoc}
     */
    public function handle(SymfonyRequest $request, int $type = self::MASTER_REQUEST, bool $catch = true)
    {
        return $this[HttpKernelContract::class]->handle(Request::createFromBase($request));
    }

    /**
     * Determine if middleware has been disabled for the application.
     *
     * @return bool
     */
    public function shouldSkipMiddleware()
    {
        return $this->bound('middleware.disable') &&
               $this->make('middleware.disable') === true;
    }

    /**
     * Get the path to the cached services.php file.
     *
     * @return string
     */
    public function getCachedServicesPath()
    {
        return $this->normalizeCachePath('APP_SERVICES_CACHE', 'cache/services.php');
    }

    /**
     * Get the path to the cached packages.php file.
     *
     * @return string
     */
    public function getCachedPackagesPath()
    {
        return $this->normalizeCachePath('APP_PACKAGES_CACHE', 'cache/packages.php');
    }

    /**
     * Determine if the application configuration is cached.
     *
     * @return bool
     */
    public function configurationIsCached()
    {
        return file_exists($this->getCachedConfigPath());
    }

    /**
     * Get the path to the configuration cache file.
     *
     * @return string
     */
    public function getCachedConfigPath()
    {
        return $this->normalizeCachePath('APP_CONFIG_CACHE', 'cache/config.php');
    }

    /**
     * Determine if the application routes are cached.
     *
     * @return bool
     */
    public function routesAreCached()
    {
        return $this['files']->exists($this->getCachedRoutesPath());
    }

    /**
     * Get the path to the routes cache file.
     *
     * @return string
     */
    public function getCachedRoutesPath()
    {
        return $this->normalizeCachePath('APP_ROUTES_CACHE', 'cache/routes-v7.php');
    }

    /**
     * Determine if the application events are cached.
     *
     * @return bool
     */
    public function eventsAreCached()
    {
        return $this['files']->exists($this->getCachedEventsPath());
    }

    /**
     * Get the path to the events cache file.
     *
     * @return string
     */
    public function getCachedEventsPath()
    {
        return $this->normalizeCachePath('APP_EVENTS_CACHE', 'cache/events.php');
    }

    /**
     * Normalize a relative or absolute path to a cache file.
     *
     * @param  string  $key
     * @param  string  $default
     * @return string
     */
    protected function normalizeCachePath($key, $default)
    {
        if (is_null($env = Env::get($key))) {
            return $this->bootstrapPath($default);
        }

        return Str::startsWith($env, $this->absoluteCachePathPrefixes)
                ? $env
                : $this->basePath($env);
    }

    /**
     * Add new prefix to list of absolute path prefixes.
     *
     * @param  string  $prefix
     * @return $this
     */
    public function addAbsoluteCachePathPrefix($prefix)
    {
        $this->absoluteCachePathPrefixes[] = $prefix;

        return $this;
    }

    /**
     * Determine if the application is currently down for maintenance.
     *
     * @return bool
     */
    public function isDownForMaintenance()
    {
        return file_exists($this->storagePath().'/framework/down');
    }

    /**
     * Throw an HttpException with the given data.
     *
     * @param  int  $code
     * @param  string  $message
     * @param  array  $headers
     * @return void
     *
     * @throws \Symfony\Component\HttpKernel\Exception\HttpException
     * @throws \Symfony\Component\HttpKernel\Exception\NotFoundHttpException
     */
    public function abort($code, $message = '', array $headers = [])
    {
        if ($code == 404) {
            throw new NotFoundHttpException($message);
        }

        throw new HttpException($code, $message, null, $headers);
    }

    /**
     * Register a terminating callback with the application.
     *
     * @param  callable|string  $callback
     * @return $this
     */
    public function terminating($callback)
    {
        $this->terminatingCallbacks[] = $callback;

        return $this;
    }

    /**
     * Terminate the application.
     *
     * @return void
     */
    public function terminate()
    {
        foreach ($this->terminatingCallbacks as $terminating) {
            $this->call($terminating);
        }
    }

    /**
     * Get the service providers that have been loaded.
     *
     * @return array
     */
    public function getLoadedProviders()
    {
        return $this->loadedProviders;
    }

    /**
     * Determine if the given service provider is loaded.
     *
     * @param  string  $provider
     * @return bool
     */
    public function providerIsLoaded(string $provider)
    {
        return isset($this->loadedProviders[$provider]);
    }

    /**
     * Get the application's deferred services.
     *
     * @return array
     */
    public function getDeferredServices()
    {
        return $this->deferredServices;
    }

    /**
     * Set the application's deferred services.
     *
     * @param  array  $services
     * @return void
     */
    public function setDeferredServices(array $services)
    {
        $this->deferredServices = $services;
    }

    /**
     * Add an array of services to the application's deferred services.
     *
     * @param  array  $services
     * @return void
     */
    public function addDeferredServices(array $services)
    {
        $this->deferredServices = array_merge($this->deferredServices, $services);
    }

    /**
     * Determine if the given service is a deferred service.
     *
     * @param  string  $service
     * @return bool
     */
    public function isDeferredService($service)
    {
        return isset($this->deferredServices[$service]);
    }

    /**
     * Configure the real-time facade namespace.
     *
     * @param  string  $namespace
     * @return void
     */
    public function provideFacades($namespace)
    {
        AliasLoader::setFacadeNamespace($namespace);
    }

    /**
     * Get the current application locale.
     *
     * @return string
     */
    public function getLocale()
    {
        return $this['config']->get('app.locale');
    }

    /**
     * Get the current application fallback locale.
     *
     * @return string
     */
    public function getFallbackLocale()
    {
        return $this['config']->get('app.fallback_locale');
    }

    /**
     * Set the current application locale.
     *
     * @param  string  $locale
     * @return void
     */
    public function setLocale($locale)
    {
        $this['config']->set('app.locale', $locale);

        $this['translator']->setLocale($locale);

        $this['events']->dispatch(new LocaleUpdated($locale));
    }

    /**
     * Set the current application fallback locale.
     *
     * @param  string  $fallbackLocale
     * @return void
     */
    public function setFallbackLocale($fallbackLocale)
    {
        $this['config']->set('app.fallback_locale', $fallbackLocale);

        $this['translator']->setFallback($fallbackLocale);
    }

    /**
     * Determine if application locale is the given locale.
     *
     * @param  string  $locale
     * @return bool
     */
    public function isLocale($locale)
    {
        return $this->getLocale() == $locale;
    }

    /**
     * Register the core class aliases in the container.
     *
     * @return void
     */
    public function registerCoreContainerAliases()
    {
        foreach ([
            'app'                  => [self::class, \Illuminate\Contracts\Container\Container::class, \Illuminate\Contracts\Foundation\Application::class, \Psr\Container\ContainerInterface::class],
            'auth'                 => [\Illuminate\Auth\AuthManager::class, \Illuminate\Contracts\Auth\Factory::class],
            'auth.driver'          => [\Illuminate\Contracts\Auth\Guard::class],
            'blade.compiler'       => [\Illuminate\View\Compilers\BladeCompiler::class],
            'cache'                => [\Illuminate\Cache\CacheManager::class, \Illuminate\Contracts\Cache\Factory::class],
            'cache.store'          => [\Illuminate\Cache\Repository::class, \Illuminate\Contracts\Cache\Repository::class, \Psr\SimpleCache\CacheInterface::class],
            'cache.psr6'           => [\Symfony\Component\Cache\Adapter\Psr16Adapter::class, \Symfony\Component\Cache\Adapter\AdapterInterface::class, \Psr\Cache\CacheItemPoolInterface::class],
            'config'               => [\Illuminate\Config\Repository::class, \Illuminate\Contracts\Config\Repository::class],
            'cookie'               => [\Illuminate\Cookie\CookieJar::class, \Illuminate\Contracts\Cookie\Factory::class, \Illuminate\Contracts\Cookie\QueueingFactory::class],
            'encrypter'            => [\Illuminate\Encryption\Encrypter::class, \Illuminate\Contracts\Encryption\Encrypter::class],
            'db'                   => [\Illuminate\Database\DatabaseManager::class, \Illuminate\Database\ConnectionResolverInterface::class],
            'db.connection'        => [\Illuminate\Database\Connection::class, \Illuminate\Database\ConnectionInterface::class],
            'events'               => [\Illuminate\Events\Dispatcher::class, \Illuminate\Contracts\Events\Dispatcher::class],
            'files'                => [\Illuminate\Filesystem\Filesystem::class],
            'filesystem'           => [\Illuminate\Filesystem\FilesystemManager::class, \Illuminate\Contracts\Filesystem\Factory::class],
            'filesystem.disk'      => [\Illuminate\Contracts\Filesystem\Filesystem::class],
            'filesystem.cloud'     => [\Illuminate\Contracts\Filesystem\Cloud::class],
            'hash'                 => [\Illuminate\Hashing\HashManager::class],
            'hash.driver'          => [\Illuminate\Contracts\Hashing\Hasher::class],
            'translator'           => [\Illuminate\Translation\Translator::class, \Illuminate\Contracts\Translation\Translator::class],
            'log'                  => [\Illuminate\Log\LogManager::class, \Psr\Log\LoggerInterface::class],
            'mail.manager'         => [\Illuminate\Mail\MailManager::class, \Illuminate\Contracts\Mail\Factory::class],
            'mailer'               => [\Illuminate\Mail\Mailer::class, \Illuminate\Contracts\Mail\Mailer::class, \Illuminate\Contracts\Mail\MailQueue::class],
            'auth.password'        => [\Illuminate\Auth\Passwords\PasswordBrokerManager::class, \Illuminate\Contracts\Auth\PasswordBrokerFactory::class],
            'auth.password.broker' => [\Illuminate\Auth\Passwords\PasswordBroker::class, \Illuminate\Contracts\Auth\PasswordBroker::class],
            'queue'                => [\Illuminate\Queue\QueueManager::class, \Illuminate\Contracts\Queue\Factory::class, \Illuminate\Contracts\Queue\Monitor::class],
            'queue.connection'     => [\Illuminate\Contracts\Queue\Queue::class],
            'queue.failer'         => [\Illuminate\Queue\Failed\FailedJobProviderInterface::class],
            'redirect'             => [\Illuminate\Routing\Redirector::class],
            'redis'                => [\Illuminate\Redis\RedisManager::class, \Illuminate\Contracts\Redis\Factory::class],
            'redis.connection'     => [\Illuminate\Redis\Connections\Connection::class, \Illuminate\Contracts\Redis\Connection::class],
            'request'              => [\Illuminate\Http\Request::class, \Symfony\Component\HttpFoundation\Request::class],
            'router'               => [\Illuminate\Routing\Router::class, \Illuminate\Contracts\Routing\Registrar::class, \Illuminate\Contracts\Routing\BindingRegistrar::class],
            'session'              => [\Illuminate\Session\SessionManager::class],
            'session.store'        => [\Illuminate\Session\Store::class, \Illuminate\Contracts\Session\Session::class],
            'url'                  => [\Illuminate\Routing\UrlGenerator::class, \Illuminate\Contracts\Routing\UrlGenerator::class],
            'validator'            => [\Illuminate\Validation\Factory::class, \Illuminate\Contracts\Validation\Factory::class],
            'view'                 => [\Illuminate\View\Factory::class, \Illuminate\Contracts\View\Factory::class],
        ] as $key => $aliases) {
            foreach ($aliases as $alias) {
                $this->alias($key, $alias);
            }
        }
    }

    /**
     * Flush the container of all bindings and resolved instances.
     *
     * @return void
     */
    public function flush()
    {
        parent::flush();

        $this->buildStack = [];
        $this->loadedProviders = [];
        $this->bootedCallbacks = [];
        $this->bootingCallbacks = [];
        $this->deferredServices = [];
        $this->reboundCallbacks = [];
        $this->serviceProviders = [];
        $this->resolvingCallbacks = [];
        $this->terminatingCallbacks = [];
        $this->afterResolvingCallbacks = [];
        $this->globalResolvingCallbacks = [];
    }

    /**
     * Get the application namespace.
     *
     * @return string
     *
     * @throws \RuntimeException
     */
    public function getNamespace()
    {
        if (! is_null($this->namespace)) {
            return $this->namespace;
        }

        $composer = json_decode(file_get_contents($this->basePath('composer.json')), true);

        foreach ((array) data_get($composer, 'autoload.psr-4') as $namespace => $path) {
            foreach ((array) $path as $pathChoice) {
                if (realpath($this->path()) === realpath($this->basePath($pathChoice))) {
                    return $this->namespace = $namespace;
                }
            }
        }

        throw new RuntimeException('Unable to detect application namespace.');
    }
}<|MERGE_RESOLUTION|>--- conflicted
+++ resolved
@@ -33,11 +33,7 @@
      *
      * @var string
      */
-<<<<<<< HEAD
-    const VERSION = '7.22.3';
-=======
-    const VERSION = '6.18.31';
->>>>>>> a7318244
+    const VERSION = '7.22.4';
 
     /**
      * The base path for the Laravel installation.
