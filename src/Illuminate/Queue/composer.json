--- conflicted
+++ resolved
@@ -20,13 +20,8 @@
         "illuminate/container": "5.3.*",
         "illuminate/support": "5.3.*",
         "nesbot/carbon": "~1.20",
-<<<<<<< HEAD
-        "symfony/process": "3.1.*",
-        "symfony/debug": "3.1.*"
-=======
-        "symfony/debug": "2.8.*|3.0.*",
-        "symfony/process": "2.8.*|3.0.*"
->>>>>>> 40ccd57d
+        "symfony/debug": "3.1.*",
+        "symfony/process": "3.1.*"
     },
     "autoload": {
         "psr-4": {
